// This file is part of Notepad++ project
// Copyright (C)2021 Don HO <don.h@free.fr>

// This program is free software: you can redistribute it and/or modify
// it under the terms of the GNU General Public License as published by
// the Free Software Foundation, either version 3 of the License, or
// at your option any later version.
//
// This program is distributed in the hope that it will be useful,
// but WITHOUT ANY WARRANTY; without even the implied warranty of
// MERCHANTABILITY or FITNESS FOR A PARTICULAR PURPOSE. See the
// GNU General Public License for more details.
//
// You should have received a copy of the GNU General Public License
// along with this program.  If not, see <https://www.gnu.org/licenses/>.

#pragma once

//
// Notepad++ version: begin
//
#define NOTEPAD_PLUS_VERSION TEXT("Notepad++ v8.4.6")

// should be X.Y : ie. if VERSION_DIGITALVALUE == 4, 7, 1, 0 , then X = 4, Y = 71
// ex : #define VERSION_VALUE TEXT("5.63\0")
#define VERSION_VALUE TEXT("8.46\0")
#define VERSION_DIGITALVALUE 8, 4, 6, 0

// Notepad++ version: end


#ifndef IDC_STATIC
#define IDC_STATIC    -1
#endif

#define IDI_NPPABOUT_LOGO        99
#define IDI_M30ICON             100
#define IDI_CHAMELEON           101
#define IDI_CHAMELEON_DM        102
//#define IDI_JESUISCHARLIE     102
//#define IDI_GILETJAUNE        102
//#define IDI_SAMESEXMARRIAGE   102
#define IDR_RT_MANIFEST         103
#define IDI_ICONABSENT          104

//
// TOOLBAR ICO - set 1
//
#define IDI_NEW_ICON                      201
#define IDI_OPEN_ICON                     202
#define IDI_CLOSE_ICON                    203
#define IDI_CLOSEALL_ICON                 204
#define IDI_SAVE_ICON                     205
#define IDI_SAVEALL_ICON                  206
#define IDI_CUT_ICON                      207
#define IDI_COPY_ICON                     208
#define IDI_PASTE_ICON                    209
#define IDI_UNDO_ICON                     210
#define IDI_REDO_ICON                     211
#define IDI_FIND_ICON                     212
#define IDI_REPLACE_ICON                  213
#define IDI_ZOOMIN_ICON                   214
#define IDI_ZOOMOUT_ICON                  215
#define IDI_VIEW_UD_DLG_ICON              216
#define IDI_PRINT_ICON                    217
#define IDI_STARTRECORD_ICON              218
#define IDI_STARTRECORD_DISABLE_ICON      219
#define IDI_STOPRECORD_ICON               220
#define IDI_STOPRECORD_DISABLE_ICON       221
#define IDI_PLAYRECORD_ICON               222
#define IDI_PLAYRECORD_DISABLE_ICON       223
#define IDI_SAVERECORD_ICON               224
#define IDI_SAVERECORD_DISABLE_ICON       225
#define IDI_MMPLAY_DIS_ICON               226
#define IDI_MMPLAY_ICON                   227
#define IDI_VIEW_ALL_CHAR_ICON            228
#define IDI_VIEW_INDENT_ICON              229
#define IDI_VIEW_WRAP_ICON                230
#define IDI_SAVE_DISABLE_ICON             231
#define IDI_SAVEALL_DISABLE_ICON          232
#define IDI_CUT_DISABLE_ICON              233
#define IDI_COPY_DISABLE_ICON             234
#define IDI_PASTE_DISABLE_ICON            235
#define IDI_UNDO_DISABLE_ICON             236
#define IDI_REDO_DISABLE_ICON             237
#define IDI_SYNCV_ICON                    238
#define IDI_SYNCV_DISABLE_ICON            239
#define IDI_SYNCH_ICON                    240
#define IDI_SYNCH_DISABLE_ICON            241
#define IDI_VIEW_DOC_MAP_ICON             242
#define IDI_VIEW_FILEBROWSER_ICON         243
#define IDI_VIEW_FUNCLIST_ICON            244
#define IDI_VIEW_MONITORING_ICON          245
#define IDI_VIEW_DOCLIST_ICON             392 //continuing from IDI_VIEW_DOCLIST_ICON_DM2's ID

//
// TOOLBAR ICO - set 1, Dark Mode
//
#define IDI_NEW_ICON_DM                   246
#define IDI_OPEN_ICON_DM                  247
#define IDI_CLOSE_ICON_DM                 248
#define IDI_CLOSEALL_ICON_DM              249
#define IDI_SAVE_ICON_DM                  250
#define IDI_SAVEALL_ICON_DM               251
#define IDI_CUT_ICON_DM                   252
#define IDI_COPY_ICON_DM                  253
#define IDI_PASTE_ICON_DM                 254
#define IDI_UNDO_ICON_DM                  255
#define IDI_REDO_ICON_DM                  256
#define IDI_FIND_ICON_DM                  257
#define IDI_REPLACE_ICON_DM               258
#define IDI_ZOOMIN_ICON_DM                259
#define IDI_ZOOMOUT_ICON_DM               260
#define IDI_VIEW_UD_DLG_ICON_DM           261
#define IDI_PRINT_ICON_DM                 262
#define IDI_STARTRECORD_ICON_DM           263
#define IDI_STARTRECORD_DISABLE_ICON_DM   264
#define IDI_STOPRECORD_ICON_DM            265
#define IDI_STOPRECORD_DISABLE_ICON_DM    266
#define IDI_PLAYRECORD_ICON_DM            267
#define IDI_PLAYRECORD_DISABLE_ICON_DM    268
#define IDI_SAVERECORD_ICON_DM            269
#define IDI_SAVERECORD_DISABLE_ICON_DM    270
#define IDI_MMPLAY_DIS_ICON_DM            271
#define IDI_MMPLAY_ICON_DM                272
#define IDI_VIEW_ALL_CHAR_ICON_DM         273
#define IDI_VIEW_INDENT_ICON_DM           274
#define IDI_VIEW_WRAP_ICON_DM             275
#define IDI_SAVE_DISABLE_ICON_DM          276
#define IDI_SAVEALL_DISABLE_ICON_DM       277
#define IDI_CUT_DISABLE_ICON_DM           278
#define IDI_COPY_DISABLE_ICON_DM          279
#define IDI_PASTE_DISABLE_ICON_DM         280
#define IDI_UNDO_DISABLE_ICON_DM          281
#define IDI_REDO_DISABLE_ICON_DM          282
#define IDI_SYNCV_ICON_DM                 283
#define IDI_SYNCV_DISABLE_ICON_DM         284
#define IDI_SYNCH_ICON_DM                 285
#define IDI_SYNCH_DISABLE_ICON_DM         286
#define IDI_VIEW_DOC_MAP_ICON_DM          287
#define IDI_VIEW_FILEBROWSER_ICON_DM      288
#define IDI_VIEW_FUNCLIST_ICON_DM         289
#define IDI_VIEW_MONITORING_ICON_DM       290
#define IDI_VIEW_DOCLIST_ICON_DM          393 //continuing from IDI_VIEW_DOCLIST_ICON's ID

//
// TOOLBAR ICO - set 2
//
#define IDI_NEW_ICON2                     301
#define IDI_OPEN_ICON2                    302
#define IDI_CLOSE_ICON2                   303
#define IDI_CLOSEALL_ICON2                304
#define IDI_SAVE_ICON2                    305
#define IDI_SAVEALL_ICON2                 306
#define IDI_CUT_ICON2                     307
#define IDI_COPY_ICON2                    308
#define IDI_PASTE_ICON2                   309
#define IDI_UNDO_ICON2                    310
#define IDI_REDO_ICON2                    311
#define IDI_FIND_ICON2                    312
#define IDI_REPLACE_ICON2                 313
#define IDI_ZOOMIN_ICON2                  314
#define IDI_ZOOMOUT_ICON2                 315
#define IDI_VIEW_UD_DLG_ICON2             316
#define IDI_PRINT_ICON2                   317
#define IDI_STARTRECORD_ICON2             318
#define IDI_STARTRECORD_DISABLE_ICON2     319
#define IDI_STOPRECORD_ICON2              320
#define IDI_STOPRECORD_DISABLE_ICON2      321
#define IDI_PLAYRECORD_ICON2              322
#define IDI_PLAYRECORD_DISABLE_ICON2      323
#define IDI_SAVERECORD_ICON2              324
#define IDI_SAVERECORD_DISABLE_ICON2      325
#define IDI_MMPLAY_DIS_ICON2              326
#define IDI_MMPLAY_ICON2                  327
#define IDI_VIEW_ALL_CHAR_ICON2           328
#define IDI_VIEW_INDENT_ICON2             329
#define IDI_VIEW_WRAP_ICON2               330
#define IDI_SAVE_DISABLE_ICON2            331
#define IDI_SAVEALL_DISABLE_ICON2         332
#define IDI_CUT_DISABLE_ICON2             333
#define IDI_COPY_DISABLE_ICON2            334
#define IDI_PASTE_DISABLE_ICON2           335
#define IDI_UNDO_DISABLE_ICON2            336
#define IDI_REDO_DISABLE_ICON2            337
#define IDI_SYNCV_ICON2                   338
#define IDI_SYNCV_DISABLE_ICON2           339
#define IDI_SYNCH_ICON2                   340
#define IDI_SYNCH_DISABLE_ICON2           341
#define IDI_VIEW_DOC_MAP_ICON2            342
#define IDI_VIEW_FILEBROWSER_ICON2        343
#define IDI_VIEW_FUNCLIST_ICON2           344
#define IDI_VIEW_MONITORING_ICON2         345
#define IDI_VIEW_DOCLIST_ICON2            394 //continuing from IDI_VIEW_DOCLIST_ICON_DM's ID

//
// TOOLBAR ICO - set 2, Dark Mode
//
#define IDI_NEW_ICON_DM2                  346
#define IDI_OPEN_ICON_DM2                 347
#define IDI_CLOSE_ICON_DM2                348
#define IDI_CLOSEALL_ICON_DM2             349
#define IDI_SAVE_ICON_DM2                 350
#define IDI_SAVEALL_ICON_DM2              351
#define IDI_CUT_ICON_DM2                  352
#define IDI_COPY_ICON_DM2                 353
#define IDI_PASTE_ICON_DM2                354
#define IDI_UNDO_ICON_DM2                 355
#define IDI_REDO_ICON_DM2                 356
#define IDI_FIND_ICON_DM2                 357
#define IDI_REPLACE_ICON_DM2              358
#define IDI_ZOOMIN_ICON_DM2               359
#define IDI_ZOOMOUT_ICON_DM2              360
#define IDI_VIEW_UD_DLG_ICON_DM2          361
#define IDI_PRINT_ICON_DM2                362
#define IDI_STARTRECORD_ICON_DM2          363
#define IDI_STARTRECORD_DISABLE_ICON_DM2  364
#define IDI_STOPRECORD_ICON_DM2           365
#define IDI_STOPRECORD_DISABLE_ICON_DM2   366
#define IDI_PLAYRECORD_ICON_DM2           367
#define IDI_PLAYRECORD_DISABLE_ICON_DM2   368
#define IDI_SAVERECORD_ICON_DM2           369
#define IDI_SAVERECORD_DISABLE_ICON_DM2   370
#define IDI_MMPLAY_DIS_ICON_DM2           371
#define IDI_MMPLAY_ICON_DM2               372
#define IDI_VIEW_ALL_CHAR_ICON_DM2        373
#define IDI_VIEW_INDENT_ICON_DM2          374
#define IDI_VIEW_WRAP_ICON_DM2            375
#define IDI_SAVE_DISABLE_ICON_DM2         376
#define IDI_SAVEALL_DISABLE_ICON_DM2      377
#define IDI_CUT_DISABLE_ICON_DM2          378
#define IDI_COPY_DISABLE_ICON_DM2         379
#define IDI_PASTE_DISABLE_ICON_DM2        380
#define IDI_UNDO_DISABLE_ICON_DM2         381
#define IDI_REDO_DISABLE_ICON_DM2         382
#define IDI_SYNCV_ICON_DM2                383
#define IDI_SYNCV_DISABLE_ICON_DM2        384
#define IDI_SYNCH_ICON_DM2                385
#define IDI_SYNCH_DISABLE_ICON_DM2        386
#define IDI_VIEW_DOC_MAP_ICON_DM2         387
#define IDI_VIEW_FILEBROWSER_ICON_DM2     388
#define IDI_VIEW_FUNCLIST_ICON_DM2        389
#define IDI_VIEW_MONITORING_ICON_DM2      390
#define IDI_VIEW_DOCLIST_ICON_DM2         391



#define IDI_SAVED_ICON           501
#define IDI_UNSAVED_ICON         502
#define IDI_READONLY_ICON        503
#define IDI_FIND_RESULT_ICON     504
#define IDI_MONITORING_ICON      505
#define IDI_SAVED_ALT_ICON       506
#define IDI_UNSAVED_ALT_ICON     507
#define IDI_READONLY_ALT_ICON    508
#define IDI_SAVED_DM_ICON        509
#define IDI_UNSAVED_DM_ICON      510
#define IDI_MONITORING_DM_ICON   511
#define IDI_READONLY_DM_ICON     512
#define IDI_DELETE_ICON          525


#define IDI_PROJECT_WORKSPACE          601
#define IDI_PROJECT_WORKSPACEDIRTY     602
#define IDI_PROJECT_PROJECT            603
#define IDI_PROJECT_FOLDEROPEN         604
#define IDI_PROJECT_FOLDERCLOSE        605
#define IDI_PROJECT_FILE               606
#define IDI_PROJECT_FILEINVALID        607
#define IDI_FB_ROOTOPEN                608
#define IDI_FB_ROOTCLOSE               609
#define IDI_FB_SELECTCURRENTFILE       610
#define IDI_FB_FOLDALL                 611
#define IDI_FB_EXPANDALL               612
#define IDI_FB_SELECTCURRENTFILE_DM    613
#define IDI_FB_FOLDALL_DM              614
#define IDI_FB_EXPANDALL_DM            615

#define IDI_FUNCLIST_ROOT              620
#define IDI_FUNCLIST_NODE              621
#define IDI_FUNCLIST_LEAF              622

#define IDI_FUNCLIST_SORTBUTTON              631
#define IDI_FUNCLIST_RELOADBUTTON            632
#define IDI_FUNCLIST_PREFERENCEBUTTON        633
#define IDI_FUNCLIST_SORTBUTTON_DM           634
#define IDI_FUNCLIST_RELOADBUTTON_DM         635
#define IDI_FUNCLIST_PREFERENCEBUTTON_DM     636




#define IDI_GET_INFO_FROM_TOOLTIP               641



#define IDC_MY_CUR     1402
#define IDC_UP_ARROW  1403
#define IDC_DRAG_TAB    1404
#define IDC_DRAG_INTERDIT_TAB 1405
#define IDC_DRAG_PLUS_TAB 1406
#define IDC_DRAG_OUT_TAB 1407

#define IDC_MACRO_RECORDING 1408

#define IDR_SAVEALL            1500
#define IDR_CLOSEFILE          1501
#define IDR_CLOSEALL           1502
#define IDR_FIND               1503
#define IDR_REPLACE            1504
#define IDR_ZOOMIN             1505
#define IDR_ZOOMOUT            1506
#define IDR_WRAP               1507
#define IDR_INVISIBLECHAR      1508
#define IDR_INDENTGUIDE        1509
#define IDR_SHOWPANNEL         1510
#define IDR_STARTRECORD        1511
#define IDR_STOPRECORD         1512
#define IDR_PLAYRECORD         1513
#define IDR_SAVERECORD         1514
#define IDR_SYNCV              1515
#define IDR_SYNCH              1516
#define IDR_FILENEW            1517
#define IDR_FILEOPEN           1518
#define IDR_FILESAVE           1519
#define IDR_PRINT              1520
#define IDR_CUT                1521
#define IDR_COPY               1522
#define IDR_PASTE              1523
#define IDR_UNDO               1524
#define IDR_REDO               1525
#define IDR_M_PLAYRECORD       1526
#define IDR_DOCMAP             1527
#define IDR_FUNC_LIST          1528
#define IDR_FILEBROWSER        1529
#define IDR_CLOSETAB           1530
#define IDR_CLOSETAB_INACT     1531
#define IDR_CLOSETAB_HOVER     1532
#define IDR_CLOSETAB_PUSH      1533
#define IDR_FUNC_LIST_ICO      1534
#define IDR_DOCMAP_ICO         1535
#define IDR_PROJECTPANEL_ICO   1536
#define IDR_CLIPBOARDPANEL_ICO 1537
#define IDR_ASCIIPANEL_ICO     1538
#define IDR_DOCSWITCHER_ICO    1539
#define IDR_FILEBROWSER_ICO    1540
#define IDR_FILEMONITORING     1541
#define IDR_CLOSETAB_DM        1542
#define IDR_CLOSETAB_INACT_DM  1543
#define IDR_CLOSETAB_HOVER_DM  1544
#define IDR_CLOSETAB_PUSH_DM   1545
#define IDR_DOCLIST            1546
#define IDR_DOCLIST_ICO        1547

#define IDR_FILEBROWSER_ICO2      1550
#define IDR_FILEBROWSER_ICO_DM    1551
#define IDR_FUNC_LIST_ICO2        1552
#define IDR_FUNC_LIST_ICO_DM      1553
#define IDR_DOCMAP_ICO2           1554
#define IDR_DOCMAP_ICO_DM         1555
#define IDR_DOCLIST_ICO2          1556
#define IDR_DOCLIST_ICO_DM        1557
#define IDR_PROJECTPANEL_ICO2     1558
#define IDR_PROJECTPANEL_ICO_DM   1559
#define IDR_CLIPBOARDPANEL_ICO2   1560
#define IDR_CLIPBOARDPANEL_ICO_DM 1561
#define IDR_ASCIIPANEL_ICO2       1562
#define IDR_ASCIIPANEL_ICO_DM     1563

#define ID_MACRO                           20000
//                                     O     .
//                                     C     .
//                                     C     .
//                                     U     .
//                                     P     .
//                                     I     .
//                                     E     .
//                                     D     .
#define ID_MACRO_LIMIT                     20499


#define ID_USER_CMD                        21000
//                                     O     .
//                                     C     .
//                                     C     .
//                                     U     .
//                                     P     .
//                                     I     .
//                                     E     .
//                                     D     .
#define ID_USER_CMD_LIMIT                  21499


#define ID_PLUGINS_CMD                     22000
//                                     O     .
//                                     C     .
//                                     C     .
//                                     U     .
//                                     P     .
//                                     I     .
//                                     E     .
//                                     D     .
#define ID_PLUGINS_CMD_LIMIT               22999


#define ID_PLUGINS_CMD_DYNAMIC             23000
//                                     O     .
//                                     C     .
//                                     C     .
//                                     U     .
//                                     P     .
//                                     I     .
//                                     E     .
//                                     D     .
#define ID_PLUGINS_CMD_DYNAMIC_LIMIT       24999


#define MARKER_PLUGINS          1
#define MARKER_PLUGINS_LIMIT   15



//#define IDM 40000

#define IDCMD 50000
    //#define IDM_EDIT_AUTOCOMPLETE                (IDCMD+0)
    //#define IDM_EDIT_AUTOCOMPLETE_CURRENTFILE    (IDCMD+1)

	#define IDC_PREV_DOC                    (IDCMD+3)
	#define IDC_NEXT_DOC                    (IDCMD+4)
	#define IDC_EDIT_TOGGLEMACRORECORDING    (IDCMD+5)
    //#define IDC_KEY_HOME                    (IDCMD+6)
    //#define IDC_KEY_END                        (IDCMD+7)
    //#define IDC_KEY_SELECT_2_HOME            (IDCMD+8)
    //#define IDC_KEY_SELECT_2_END            (IDCMD+9)

#define IDCMD_LIMIT                        (IDCMD+20)

#define IDSCINTILLA 60000
	#define IDSCINTILLA_KEY_HOME        (IDSCINTILLA+0)
	#define IDSCINTILLA_KEY_HOME_WRAP   (IDSCINTILLA+1)
	#define IDSCINTILLA_KEY_END         (IDSCINTILLA+2)
	#define IDSCINTILLA_KEY_END_WRAP    (IDSCINTILLA+3)
	#define IDSCINTILLA_KEY_LINE_DUP    (IDSCINTILLA+4)
	#define IDSCINTILLA_KEY_LINE_CUT    (IDSCINTILLA+5)
	#define IDSCINTILLA_KEY_LINE_DEL    (IDSCINTILLA+6)
	#define IDSCINTILLA_KEY_LINE_TRANS  (IDSCINTILLA+7)
	#define IDSCINTILLA_KEY_LINE_COPY   (IDSCINTILLA+8)
	#define IDSCINTILLA_KEY_CUT         (IDSCINTILLA+9)
	#define IDSCINTILLA_KEY_COPY        (IDSCINTILLA+10)
	#define IDSCINTILLA_KEY_PASTE       (IDSCINTILLA+11)
	#define IDSCINTILLA_KEY_DEL         (IDSCINTILLA+12)
	#define IDSCINTILLA_KEY_SELECTALL   (IDSCINTILLA+13)
	#define IDSCINTILLA_KEY_OUTDENT     (IDSCINTILLA+14)
	#define IDSCINTILLA_KEY_UNDO        (IDSCINTILLA+15)
	#define IDSCINTILLA_KEY_REDO        (IDSCINTILLA+16)
#define IDSCINTILLA_LIMIT        (IDSCINTILLA+30)

#define IDD_FILEVIEW_DIALOG                1000

#define IDD_CREATE_DIRECTORY            1100
#define IDC_STATIC_CURRENT_FOLDER       1101
#define IDC_EDIT_NEW_FOLDER             1102

#define IDD_INSERT_INPUT_TEXT            1200
#define IDC_EDIT_INPUT_VALUE            1201
#define IDC_STATIC_INPUT_TITLE            1202
#define IDC_ICON_INPUT_ICON                1203

#define IDR_M30_MENU                    1500

#define IDR_SYSTRAYPOPUP_MENU            1501

// #define IDD_FIND_REPLACE_DLG        1600

#define IDD_ABOUTBOX 1700
#define IDC_LICENCE_EDIT 1701
#define IDC_HOME_ADDR        1702
#define IDC_EMAIL_ADDR        1703
#define IDC_ONLINEHELP_ADDR 1704
#define IDC_AUTHOR_NAME 1705
#define IDC_BUILD_DATETIME 1706
#define IDC_VERSION_BIT 1707

#define IDD_DEBUGINFOBOX 1750
#define IDC_DEBUGINFO_EDIT 1751
#define IDC_DEBUGINFO_COPYLINK 1752

#define IDD_DOSAVEORNOTBOX  1760
#define IDC_DOSAVEORNOTTEXT 1761

#define IDD_DOSAVEALLBOX    1765
#define IDC_DOSAVEALLTEXT   1766

//#define IDD_USER_DEFINE_BOX       1800
//#define IDD_RUN_DLG               1900
//#define IDD_MD5FROMFILES_DLG      1920
//#define IDD_MD5FROMTEXT_DLG       1930

#define IDD_GOLINE        2000
#define ID_GOLINE_EDIT    (IDD_GOLINE + 1)
#define ID_CURRLINE        (IDD_GOLINE + 2)
#define ID_LASTLINE        (IDD_GOLINE + 3)
#define ID_URHERE_STATIC           (IDD_GOLINE + 4)
#define ID_UGO_STATIC                 (IDD_GOLINE + 5)
#define ID_NOMORETHAN_STATIC   (IDD_GOLINE + 6)
#define IDC_RADIO_GOTOLINE   (IDD_GOLINE + 7)
#define IDC_RADIO_GOTOOFFSET   (IDD_GOLINE + 8)

// voir columnEditor_rc.h
//#define IDD_COLUMNEDIT   2020


//#define IDD_COLOUR_POPUP   2100

// See WordStyleDlgRes.h
//#define IDD_STYLER_DLG    2200
//#define IDD_GLOBAL_STYLER_DLG    2300

#define IDD_VALUE_DLG       2400
#define IDC_VALUE_STATIC  2401
#define IDC_VALUE_EDIT      2402

#define IDD_BUTTON_DLG       2410
#define IDC_RESTORE_BUTTON  2411

// see TaskListDlg_rc.h
//#define IDD_TASKLIST_DLG    2450
#define IDD_SETTING_DLG    2500



//See ShortcutMapper_rc.h
//#define IDD_SHORTCUTMAPPER_DLG      2600

//See ansiCharPanel_rc.h
//#define IDD_ANSIASCII_PANEL      2700

//See clipboardHistoryPanel_rc.h
//#define IDD_CLIPBOARDHISTORY_PANEL      2800

//See findCharsInRange_rc.h
//#define IDD_FINDCHARACTERS      2900

//See VerticalFileSwitcher_rc.h
//#define IDD_DOCLIST      3000

//See ProjectPanel_rc.h
//#define IDD_PROJECTPANEL      3100
//#define IDD_FILERELOCALIZER_DIALOG  3200

//See documentMap_rc.h
//#define IDD_DOCUMENTMAP      3300

//See functionListPanel_rc.h
//#define IDD_FUNCLIST_PANEL   3400

//See fileBrowser_rc.h
//#define IDD_FILEBROWSER 3500

//See documentSnapshot_rc.h
//#define IDD_DOCUMENSNAPSHOT 3600

// See regExtDlg.h
//#define IDD_REGEXT 4000

// See shortcutRc.h
//#define IDD_SHORTCUT_DLG      5000

// See pluginsAdminRes.h
//#define IDD_PLUGINSADMIN_DLG 5500

// See preference.rc
//#define IDD_PREFERENCE_BOX 6000

#define NOTEPADPLUS_USER_INTERNAL     (WM_USER + 0000)
	#define NPPM_INTERNAL_USERCMDLIST_MODIFIED          (NOTEPADPLUS_USER_INTERNAL + 1)
	#define NPPM_INTERNAL_CMDLIST_MODIFIED              (NOTEPADPLUS_USER_INTERNAL + 2)
	#define NPPM_INTERNAL_MACROLIST_MODIFIED            (NOTEPADPLUS_USER_INTERNAL + 3)
	#define NPPM_INTERNAL_PLUGINCMDLIST_MODIFIED        (NOTEPADPLUS_USER_INTERNAL + 4)
	#define NPPM_INTERNAL_CLEARSCINTILLAKEY             (NOTEPADPLUS_USER_INTERNAL + 5)
	#define NPPM_INTERNAL_BINDSCINTILLAKEY              (NOTEPADPLUS_USER_INTERNAL + 6)
	#define NPPM_INTERNAL_SCINTILLAKEYMODIFIED          (NOTEPADPLUS_USER_INTERNAL + 7)
	#define NPPM_INTERNAL_SCINTILLAFINDERCOLLAPSE       (NOTEPADPLUS_USER_INTERNAL + 8)
	#define NPPM_INTERNAL_SCINTILLAFINDERUNCOLLAPSE     (NOTEPADPLUS_USER_INTERNAL + 9)
	#define NPPM_INTERNAL_DISABLEAUTOUPDATE             (NOTEPADPLUS_USER_INTERNAL + 10)
	#define NPPM_INTERNAL_SETTING_HISTORY_SIZE          (NOTEPADPLUS_USER_INTERNAL + 11)
	#define NPPM_INTERNAL_ISTABBARREDUCED               (NOTEPADPLUS_USER_INTERNAL + 12)
	#define NPPM_INTERNAL_ISFOCUSEDTAB                  (NOTEPADPLUS_USER_INTERNAL + 13)
	#define NPPM_INTERNAL_GETMENU                       (NOTEPADPLUS_USER_INTERNAL + 14)
	#define NPPM_INTERNAL_CLEARINDICATOR                (NOTEPADPLUS_USER_INTERNAL + 15)
	#define NPPM_INTERNAL_SCINTILLAFINDERCOPY           (NOTEPADPLUS_USER_INTERNAL + 16)
	#define NPPM_INTERNAL_SCINTILLAFINDERSELECTALL      (NOTEPADPLUS_USER_INTERNAL + 17)
	#define NPPM_INTERNAL_SETCARETWIDTH                 (NOTEPADPLUS_USER_INTERNAL + 18)
	#define NPPM_INTERNAL_SETCARETBLINKRATE             (NOTEPADPLUS_USER_INTERNAL + 19)
	#define NPPM_INTERNAL_CLEARINDICATORTAGMATCH        (NOTEPADPLUS_USER_INTERNAL + 20)
	#define NPPM_INTERNAL_CLEARINDICATORTAGATTR         (NOTEPADPLUS_USER_INTERNAL + 21)
	#define NPPM_INTERNAL_SWITCHVIEWFROMHWND            (NOTEPADPLUS_USER_INTERNAL + 22)
	#define NPPM_INTERNAL_UPDATETITLEBAR                (NOTEPADPLUS_USER_INTERNAL + 23)
	#define NPPM_INTERNAL_CANCEL_FIND_IN_FILES          (NOTEPADPLUS_USER_INTERNAL + 24)
	#define NPPM_INTERNAL_RELOADNATIVELANG              (NOTEPADPLUS_USER_INTERNAL + 25)
	#define NPPM_INTERNAL_PLUGINSHORTCUTMOTIFIED        (NOTEPADPLUS_USER_INTERNAL + 26)
	#define NPPM_INTERNAL_SCINTILLAFINDERCLEARALL       (NOTEPADPLUS_USER_INTERNAL + 27)
	#define NPPM_INTERNAL_CHANGETABBAEICONS             (NOTEPADPLUS_USER_INTERNAL + 28)
	#define NPPM_INTERNAL_SETTING_TAB_REPLCESPACE       (NOTEPADPLUS_USER_INTERNAL + 29)
	#define NPPM_INTERNAL_SETTING_TAB_SIZE              (NOTEPADPLUS_USER_INTERNAL + 30)
	#define NPPM_INTERNAL_RELOADSTYLERS                 (NOTEPADPLUS_USER_INTERNAL + 31)
	#define NPPM_INTERNAL_DOCORDERCHANGED               (NOTEPADPLUS_USER_INTERNAL + 32)
	#define NPPM_INTERNAL_SETMULTISELCTION              (NOTEPADPLUS_USER_INTERNAL + 33)
	#define NPPM_INTERNAL_SCINTILLAFINDEROPENALL        (NOTEPADPLUS_USER_INTERNAL + 34)
	#define NPPM_INTERNAL_RECENTFILELIST_UPDATE         (NOTEPADPLUS_USER_INTERNAL + 35)
	#define NPPM_INTERNAL_RECENTFILELIST_SWITCH         (NOTEPADPLUS_USER_INTERNAL + 36)
	#define NPPM_INTERNAL_GETSCINTEDTVIEW               (NOTEPADPLUS_USER_INTERNAL + 37)
	#define NPPM_INTERNAL_ENABLESNAPSHOT                (NOTEPADPLUS_USER_INTERNAL + 38)
	#define NPPM_INTERNAL_SAVECURRENTSESSION            (NOTEPADPLUS_USER_INTERNAL + 39)
	#define NPPM_INTERNAL_FINDINFINDERDLG               (NOTEPADPLUS_USER_INTERNAL + 40)
	#define NPPM_INTERNAL_REMOVEFINDER                  (NOTEPADPLUS_USER_INTERNAL + 41)
	#define NPPM_INTERNAL_RELOADSCROLLTOEND			    (NOTEPADPLUS_USER_INTERNAL + 42)  // Used by Monitoring feature
	#define NPPM_INTERNAL_FINDKEYCONFLICTS              (NOTEPADPLUS_USER_INTERNAL + 43)
	#define NPPM_INTERNAL_SCROLLBEYONDLASTLINE          (NOTEPADPLUS_USER_INTERNAL + 44)
	#define NPPM_INTERNAL_SETWORDCHARS                  (NOTEPADPLUS_USER_INTERNAL + 45)
	#define NPPM_INTERNAL_EXPORTFUNCLISTANDQUIT         (NOTEPADPLUS_USER_INTERNAL + 46)
	#define NPPM_INTERNAL_PRNTANDQUIT                   (NOTEPADPLUS_USER_INTERNAL + 47)
	#define NPPM_INTERNAL_SAVEBACKUP        		    (NOTEPADPLUS_USER_INTERNAL + 48)
	#define NPPM_INTERNAL_STOPMONITORING                (NOTEPADPLUS_USER_INTERNAL + 49) // Used by Monitoring feature
	#define NPPM_INTERNAL_EDGEBACKGROUND                (NOTEPADPLUS_USER_INTERNAL + 50)
	#define NPPM_INTERNAL_EDGEMULTISETSIZE              (NOTEPADPLUS_USER_INTERNAL + 51)
	#define NPPM_INTERNAL_UPDATECLICKABLELINKS          (NOTEPADPLUS_USER_INTERNAL + 52)
	#define NPPM_INTERNAL_SCINTILLAFINDERWRAP           (NOTEPADPLUS_USER_INTERNAL + 53)
	#define NPPM_INTERNAL_MINIMIZED_TRAY                (NOTEPADPLUS_USER_INTERNAL + 54)
	#define NPPM_INTERNAL_SCINTILLAFINDERCOPYVERBATIM   (NOTEPADPLUS_USER_INTERNAL + 55)
	#define NPPM_INTERNAL_FINDINPROJECTS                (NOTEPADPLUS_USER_INTERNAL + 56)
	#define NPPM_INTERNAL_SCINTILLAFINDERPURGE          (NOTEPADPLUS_USER_INTERNAL + 57)
	#define NPPM_INTERNAL_UPDATETEXTZONEPADDING         (NOTEPADPLUS_USER_INTERNAL + 58)
	#define NPPM_INTERNAL_REFRESHDARKMODE				(NOTEPADPLUS_USER_INTERNAL + 59)
	#define NPPM_INTERNAL_SCINTILLAFINDERCOPYPATHS      (NOTEPADPLUS_USER_INTERNAL + 60)
	#define NPPM_INTERNAL_REFRESHWORKDIR                (NOTEPADPLUS_USER_INTERNAL + 61)
	#define NPPM_INTERNAL_VIRTUALSPACE                  (NOTEPADPLUS_USER_INTERNAL + 62)
	#define NPPM_INTERNAL_CARETLINEFRAME                (NOTEPADPLUS_USER_INTERNAL + 63)
	#define NPPM_INTERNAL_CRLFFORMCHANGED               (NOTEPADPLUS_USER_INTERNAL + 64)
	#define NPPM_INTERNAL_CRLFLAUNCHSTYLECONF           (NOTEPADPLUS_USER_INTERNAL + 65)
	#define NPPM_INTERNAL_LAUNCHPREFERENCES             (NOTEPADPLUS_USER_INTERNAL + 66)
	#define NPPM_INTERNAL_ENABLECHANGEHISTORY           (NOTEPADPLUS_USER_INTERNAL + 67)
<<<<<<< HEAD
	#define NPPM_INTERNAL_STYLECHANGE                   (NOTEPADPLUS_USER_INTERNAL + 68)
=======
	#define NPPM_INTERNAL_CLEANSMARTHILITING            (NOTEPADPLUS_USER_INTERNAL + 68)
	#define NPPM_INTERNAL_CLEANBRACEMATCH               (NOTEPADPLUS_USER_INTERNAL + 69)
>>>>>>> 8ff00341

// See Notepad_plus_msgs.h
//#define NOTEPADPLUS_USER   (WM_USER + 1000)

    //
    // Used by Doc Monitor plugin
    //
	#define NPPM_INTERNAL_CHECKDOCSTATUS (NPPMSG + 53)
    // VOID NPPM_CHECKDOCSTATUS(0, 0)
    // check all opened documents status.
    // If files are modified, then reloaod (with or without prompt, it depends on settings).
    // if files are deleted, then prompt user to close the documents

	#define NPPM_INTERNAL_ENABLECHECKDOCOPT (NPPMSG + 54)
    // VOID NPPM_ENABLECHECKDOCOPT(OPT, 0)
        // where OPT is :
    	#define CHECKDOCOPT_NONE 0
    	#define CHECKDOCOPT_UPDATESILENTLY 1
    	#define CHECKDOCOPT_UPDATEGO2END 2

    //
    // Used by netnote plugin
    //
	#define NPPM_INTERNAL_SETFILENAME (NPPMSG + 63)
    //wParam: BufferID to rename
    //lParam: name to set (TCHAR*)
    //Buffer must have been previously unnamed (eg "new 1" document types)



#define SCINTILLA_USER     (WM_USER + 2000)


#define MACRO_USER    (WM_USER + 4000)
//	#define WM_GETCURRENTMACROSTATUS (MACRO_USER + 01) // Replaced with NPPM_GETCURRENTMACROSTATUS
	#define WM_MACRODLGRUNMACRO       (MACRO_USER + 02)


// See Notepad_plus_msgs.h
//#define RUNCOMMAND_USER    (WM_USER + 3000)
#define SPLITTER_USER      (WM_USER + 4000)
#define WORDSTYLE_USER     (WM_USER + 5000)
#define COLOURPOPUP_USER   (WM_USER + 6000)
#define BABYGRID_USER      (WM_USER + 7000)

//#define IDD_DOCKING_MNG (IDM  + 7000)

#define MENUINDEX_FILE     0
#define MENUINDEX_EDIT     1
#define MENUINDEX_SEARCH   2
#define MENUINDEX_VIEW     3
#define MENUINDEX_FORMAT   4
#define MENUINDEX_LANGUAGE 5
#define MENUINDEX_SETTINGS 6
#define MENUINDEX_TOOLS    7
#define MENUINDEX_MACRO    8
#define MENUINDEX_RUN      9
#define MENUINDEX_PLUGINS  10
#define MENUINDEX_WINDOW   11
#define MENUINDEX_HELP     12
#define MENUINDEX_LIST     14
<|MERGE_RESOLUTION|>--- conflicted
+++ resolved
@@ -1,710 +1,707 @@
-// This file is part of Notepad++ project
-// Copyright (C)2021 Don HO <don.h@free.fr>
-
-// This program is free software: you can redistribute it and/or modify
-// it under the terms of the GNU General Public License as published by
-// the Free Software Foundation, either version 3 of the License, or
-// at your option any later version.
-//
-// This program is distributed in the hope that it will be useful,
-// but WITHOUT ANY WARRANTY; without even the implied warranty of
-// MERCHANTABILITY or FITNESS FOR A PARTICULAR PURPOSE. See the
-// GNU General Public License for more details.
-//
-// You should have received a copy of the GNU General Public License
-// along with this program.  If not, see <https://www.gnu.org/licenses/>.
-
-#pragma once
-
-//
-// Notepad++ version: begin
-//
-#define NOTEPAD_PLUS_VERSION TEXT("Notepad++ v8.4.6")
-
-// should be X.Y : ie. if VERSION_DIGITALVALUE == 4, 7, 1, 0 , then X = 4, Y = 71
-// ex : #define VERSION_VALUE TEXT("5.63\0")
-#define VERSION_VALUE TEXT("8.46\0")
-#define VERSION_DIGITALVALUE 8, 4, 6, 0
-
-// Notepad++ version: end
-
-
-#ifndef IDC_STATIC
-#define IDC_STATIC    -1
-#endif
-
-#define IDI_NPPABOUT_LOGO        99
-#define IDI_M30ICON             100
-#define IDI_CHAMELEON           101
-#define IDI_CHAMELEON_DM        102
-//#define IDI_JESUISCHARLIE     102
-//#define IDI_GILETJAUNE        102
-//#define IDI_SAMESEXMARRIAGE   102
-#define IDR_RT_MANIFEST         103
-#define IDI_ICONABSENT          104
-
-//
-// TOOLBAR ICO - set 1
-//
-#define IDI_NEW_ICON                      201
-#define IDI_OPEN_ICON                     202
-#define IDI_CLOSE_ICON                    203
-#define IDI_CLOSEALL_ICON                 204
-#define IDI_SAVE_ICON                     205
-#define IDI_SAVEALL_ICON                  206
-#define IDI_CUT_ICON                      207
-#define IDI_COPY_ICON                     208
-#define IDI_PASTE_ICON                    209
-#define IDI_UNDO_ICON                     210
-#define IDI_REDO_ICON                     211
-#define IDI_FIND_ICON                     212
-#define IDI_REPLACE_ICON                  213
-#define IDI_ZOOMIN_ICON                   214
-#define IDI_ZOOMOUT_ICON                  215
-#define IDI_VIEW_UD_DLG_ICON              216
-#define IDI_PRINT_ICON                    217
-#define IDI_STARTRECORD_ICON              218
-#define IDI_STARTRECORD_DISABLE_ICON      219
-#define IDI_STOPRECORD_ICON               220
-#define IDI_STOPRECORD_DISABLE_ICON       221
-#define IDI_PLAYRECORD_ICON               222
-#define IDI_PLAYRECORD_DISABLE_ICON       223
-#define IDI_SAVERECORD_ICON               224
-#define IDI_SAVERECORD_DISABLE_ICON       225
-#define IDI_MMPLAY_DIS_ICON               226
-#define IDI_MMPLAY_ICON                   227
-#define IDI_VIEW_ALL_CHAR_ICON            228
-#define IDI_VIEW_INDENT_ICON              229
-#define IDI_VIEW_WRAP_ICON                230
-#define IDI_SAVE_DISABLE_ICON             231
-#define IDI_SAVEALL_DISABLE_ICON          232
-#define IDI_CUT_DISABLE_ICON              233
-#define IDI_COPY_DISABLE_ICON             234
-#define IDI_PASTE_DISABLE_ICON            235
-#define IDI_UNDO_DISABLE_ICON             236
-#define IDI_REDO_DISABLE_ICON             237
-#define IDI_SYNCV_ICON                    238
-#define IDI_SYNCV_DISABLE_ICON            239
-#define IDI_SYNCH_ICON                    240
-#define IDI_SYNCH_DISABLE_ICON            241
-#define IDI_VIEW_DOC_MAP_ICON             242
-#define IDI_VIEW_FILEBROWSER_ICON         243
-#define IDI_VIEW_FUNCLIST_ICON            244
-#define IDI_VIEW_MONITORING_ICON          245
-#define IDI_VIEW_DOCLIST_ICON             392 //continuing from IDI_VIEW_DOCLIST_ICON_DM2's ID
-
-//
-// TOOLBAR ICO - set 1, Dark Mode
-//
-#define IDI_NEW_ICON_DM                   246
-#define IDI_OPEN_ICON_DM                  247
-#define IDI_CLOSE_ICON_DM                 248
-#define IDI_CLOSEALL_ICON_DM              249
-#define IDI_SAVE_ICON_DM                  250
-#define IDI_SAVEALL_ICON_DM               251
-#define IDI_CUT_ICON_DM                   252
-#define IDI_COPY_ICON_DM                  253
-#define IDI_PASTE_ICON_DM                 254
-#define IDI_UNDO_ICON_DM                  255
-#define IDI_REDO_ICON_DM                  256
-#define IDI_FIND_ICON_DM                  257
-#define IDI_REPLACE_ICON_DM               258
-#define IDI_ZOOMIN_ICON_DM                259
-#define IDI_ZOOMOUT_ICON_DM               260
-#define IDI_VIEW_UD_DLG_ICON_DM           261
-#define IDI_PRINT_ICON_DM                 262
-#define IDI_STARTRECORD_ICON_DM           263
-#define IDI_STARTRECORD_DISABLE_ICON_DM   264
-#define IDI_STOPRECORD_ICON_DM            265
-#define IDI_STOPRECORD_DISABLE_ICON_DM    266
-#define IDI_PLAYRECORD_ICON_DM            267
-#define IDI_PLAYRECORD_DISABLE_ICON_DM    268
-#define IDI_SAVERECORD_ICON_DM            269
-#define IDI_SAVERECORD_DISABLE_ICON_DM    270
-#define IDI_MMPLAY_DIS_ICON_DM            271
-#define IDI_MMPLAY_ICON_DM                272
-#define IDI_VIEW_ALL_CHAR_ICON_DM         273
-#define IDI_VIEW_INDENT_ICON_DM           274
-#define IDI_VIEW_WRAP_ICON_DM             275
-#define IDI_SAVE_DISABLE_ICON_DM          276
-#define IDI_SAVEALL_DISABLE_ICON_DM       277
-#define IDI_CUT_DISABLE_ICON_DM           278
-#define IDI_COPY_DISABLE_ICON_DM          279
-#define IDI_PASTE_DISABLE_ICON_DM         280
-#define IDI_UNDO_DISABLE_ICON_DM          281
-#define IDI_REDO_DISABLE_ICON_DM          282
-#define IDI_SYNCV_ICON_DM                 283
-#define IDI_SYNCV_DISABLE_ICON_DM         284
-#define IDI_SYNCH_ICON_DM                 285
-#define IDI_SYNCH_DISABLE_ICON_DM         286
-#define IDI_VIEW_DOC_MAP_ICON_DM          287
-#define IDI_VIEW_FILEBROWSER_ICON_DM      288
-#define IDI_VIEW_FUNCLIST_ICON_DM         289
-#define IDI_VIEW_MONITORING_ICON_DM       290
-#define IDI_VIEW_DOCLIST_ICON_DM          393 //continuing from IDI_VIEW_DOCLIST_ICON's ID
-
-//
-// TOOLBAR ICO - set 2
-//
-#define IDI_NEW_ICON2                     301
-#define IDI_OPEN_ICON2                    302
-#define IDI_CLOSE_ICON2                   303
-#define IDI_CLOSEALL_ICON2                304
-#define IDI_SAVE_ICON2                    305
-#define IDI_SAVEALL_ICON2                 306
-#define IDI_CUT_ICON2                     307
-#define IDI_COPY_ICON2                    308
-#define IDI_PASTE_ICON2                   309
-#define IDI_UNDO_ICON2                    310
-#define IDI_REDO_ICON2                    311
-#define IDI_FIND_ICON2                    312
-#define IDI_REPLACE_ICON2                 313
-#define IDI_ZOOMIN_ICON2                  314
-#define IDI_ZOOMOUT_ICON2                 315
-#define IDI_VIEW_UD_DLG_ICON2             316
-#define IDI_PRINT_ICON2                   317
-#define IDI_STARTRECORD_ICON2             318
-#define IDI_STARTRECORD_DISABLE_ICON2     319
-#define IDI_STOPRECORD_ICON2              320
-#define IDI_STOPRECORD_DISABLE_ICON2      321
-#define IDI_PLAYRECORD_ICON2              322
-#define IDI_PLAYRECORD_DISABLE_ICON2      323
-#define IDI_SAVERECORD_ICON2              324
-#define IDI_SAVERECORD_DISABLE_ICON2      325
-#define IDI_MMPLAY_DIS_ICON2              326
-#define IDI_MMPLAY_ICON2                  327
-#define IDI_VIEW_ALL_CHAR_ICON2           328
-#define IDI_VIEW_INDENT_ICON2             329
-#define IDI_VIEW_WRAP_ICON2               330
-#define IDI_SAVE_DISABLE_ICON2            331
-#define IDI_SAVEALL_DISABLE_ICON2         332
-#define IDI_CUT_DISABLE_ICON2             333
-#define IDI_COPY_DISABLE_ICON2            334
-#define IDI_PASTE_DISABLE_ICON2           335
-#define IDI_UNDO_DISABLE_ICON2            336
-#define IDI_REDO_DISABLE_ICON2            337
-#define IDI_SYNCV_ICON2                   338
-#define IDI_SYNCV_DISABLE_ICON2           339
-#define IDI_SYNCH_ICON2                   340
-#define IDI_SYNCH_DISABLE_ICON2           341
-#define IDI_VIEW_DOC_MAP_ICON2            342
-#define IDI_VIEW_FILEBROWSER_ICON2        343
-#define IDI_VIEW_FUNCLIST_ICON2           344
-#define IDI_VIEW_MONITORING_ICON2         345
-#define IDI_VIEW_DOCLIST_ICON2            394 //continuing from IDI_VIEW_DOCLIST_ICON_DM's ID
-
-//
-// TOOLBAR ICO - set 2, Dark Mode
-//
-#define IDI_NEW_ICON_DM2                  346
-#define IDI_OPEN_ICON_DM2                 347
-#define IDI_CLOSE_ICON_DM2                348
-#define IDI_CLOSEALL_ICON_DM2             349
-#define IDI_SAVE_ICON_DM2                 350
-#define IDI_SAVEALL_ICON_DM2              351
-#define IDI_CUT_ICON_DM2                  352
-#define IDI_COPY_ICON_DM2                 353
-#define IDI_PASTE_ICON_DM2                354
-#define IDI_UNDO_ICON_DM2                 355
-#define IDI_REDO_ICON_DM2                 356
-#define IDI_FIND_ICON_DM2                 357
-#define IDI_REPLACE_ICON_DM2              358
-#define IDI_ZOOMIN_ICON_DM2               359
-#define IDI_ZOOMOUT_ICON_DM2              360
-#define IDI_VIEW_UD_DLG_ICON_DM2          361
-#define IDI_PRINT_ICON_DM2                362
-#define IDI_STARTRECORD_ICON_DM2          363
-#define IDI_STARTRECORD_DISABLE_ICON_DM2  364
-#define IDI_STOPRECORD_ICON_DM2           365
-#define IDI_STOPRECORD_DISABLE_ICON_DM2   366
-#define IDI_PLAYRECORD_ICON_DM2           367
-#define IDI_PLAYRECORD_DISABLE_ICON_DM2   368
-#define IDI_SAVERECORD_ICON_DM2           369
-#define IDI_SAVERECORD_DISABLE_ICON_DM2   370
-#define IDI_MMPLAY_DIS_ICON_DM2           371
-#define IDI_MMPLAY_ICON_DM2               372
-#define IDI_VIEW_ALL_CHAR_ICON_DM2        373
-#define IDI_VIEW_INDENT_ICON_DM2          374
-#define IDI_VIEW_WRAP_ICON_DM2            375
-#define IDI_SAVE_DISABLE_ICON_DM2         376
-#define IDI_SAVEALL_DISABLE_ICON_DM2      377
-#define IDI_CUT_DISABLE_ICON_DM2          378
-#define IDI_COPY_DISABLE_ICON_DM2         379
-#define IDI_PASTE_DISABLE_ICON_DM2        380
-#define IDI_UNDO_DISABLE_ICON_DM2         381
-#define IDI_REDO_DISABLE_ICON_DM2         382
-#define IDI_SYNCV_ICON_DM2                383
-#define IDI_SYNCV_DISABLE_ICON_DM2        384
-#define IDI_SYNCH_ICON_DM2                385
-#define IDI_SYNCH_DISABLE_ICON_DM2        386
-#define IDI_VIEW_DOC_MAP_ICON_DM2         387
-#define IDI_VIEW_FILEBROWSER_ICON_DM2     388
-#define IDI_VIEW_FUNCLIST_ICON_DM2        389
-#define IDI_VIEW_MONITORING_ICON_DM2      390
-#define IDI_VIEW_DOCLIST_ICON_DM2         391
-
-
-
-#define IDI_SAVED_ICON           501
-#define IDI_UNSAVED_ICON         502
-#define IDI_READONLY_ICON        503
-#define IDI_FIND_RESULT_ICON     504
-#define IDI_MONITORING_ICON      505
-#define IDI_SAVED_ALT_ICON       506
-#define IDI_UNSAVED_ALT_ICON     507
-#define IDI_READONLY_ALT_ICON    508
-#define IDI_SAVED_DM_ICON        509
-#define IDI_UNSAVED_DM_ICON      510
-#define IDI_MONITORING_DM_ICON   511
-#define IDI_READONLY_DM_ICON     512
-#define IDI_DELETE_ICON          525
-
-
-#define IDI_PROJECT_WORKSPACE          601
-#define IDI_PROJECT_WORKSPACEDIRTY     602
-#define IDI_PROJECT_PROJECT            603
-#define IDI_PROJECT_FOLDEROPEN         604
-#define IDI_PROJECT_FOLDERCLOSE        605
-#define IDI_PROJECT_FILE               606
-#define IDI_PROJECT_FILEINVALID        607
-#define IDI_FB_ROOTOPEN                608
-#define IDI_FB_ROOTCLOSE               609
-#define IDI_FB_SELECTCURRENTFILE       610
-#define IDI_FB_FOLDALL                 611
-#define IDI_FB_EXPANDALL               612
-#define IDI_FB_SELECTCURRENTFILE_DM    613
-#define IDI_FB_FOLDALL_DM              614
-#define IDI_FB_EXPANDALL_DM            615
-
-#define IDI_FUNCLIST_ROOT              620
-#define IDI_FUNCLIST_NODE              621
-#define IDI_FUNCLIST_LEAF              622
-
-#define IDI_FUNCLIST_SORTBUTTON              631
-#define IDI_FUNCLIST_RELOADBUTTON            632
-#define IDI_FUNCLIST_PREFERENCEBUTTON        633
-#define IDI_FUNCLIST_SORTBUTTON_DM           634
-#define IDI_FUNCLIST_RELOADBUTTON_DM         635
-#define IDI_FUNCLIST_PREFERENCEBUTTON_DM     636
-
-
-
-
-#define IDI_GET_INFO_FROM_TOOLTIP               641
-
-
-
-#define IDC_MY_CUR     1402
-#define IDC_UP_ARROW  1403
-#define IDC_DRAG_TAB    1404
-#define IDC_DRAG_INTERDIT_TAB 1405
-#define IDC_DRAG_PLUS_TAB 1406
-#define IDC_DRAG_OUT_TAB 1407
-
-#define IDC_MACRO_RECORDING 1408
-
-#define IDR_SAVEALL            1500
-#define IDR_CLOSEFILE          1501
-#define IDR_CLOSEALL           1502
-#define IDR_FIND               1503
-#define IDR_REPLACE            1504
-#define IDR_ZOOMIN             1505
-#define IDR_ZOOMOUT            1506
-#define IDR_WRAP               1507
-#define IDR_INVISIBLECHAR      1508
-#define IDR_INDENTGUIDE        1509
-#define IDR_SHOWPANNEL         1510
-#define IDR_STARTRECORD        1511
-#define IDR_STOPRECORD         1512
-#define IDR_PLAYRECORD         1513
-#define IDR_SAVERECORD         1514
-#define IDR_SYNCV              1515
-#define IDR_SYNCH              1516
-#define IDR_FILENEW            1517
-#define IDR_FILEOPEN           1518
-#define IDR_FILESAVE           1519
-#define IDR_PRINT              1520
-#define IDR_CUT                1521
-#define IDR_COPY               1522
-#define IDR_PASTE              1523
-#define IDR_UNDO               1524
-#define IDR_REDO               1525
-#define IDR_M_PLAYRECORD       1526
-#define IDR_DOCMAP             1527
-#define IDR_FUNC_LIST          1528
-#define IDR_FILEBROWSER        1529
-#define IDR_CLOSETAB           1530
-#define IDR_CLOSETAB_INACT     1531
-#define IDR_CLOSETAB_HOVER     1532
-#define IDR_CLOSETAB_PUSH      1533
-#define IDR_FUNC_LIST_ICO      1534
-#define IDR_DOCMAP_ICO         1535
-#define IDR_PROJECTPANEL_ICO   1536
-#define IDR_CLIPBOARDPANEL_ICO 1537
-#define IDR_ASCIIPANEL_ICO     1538
-#define IDR_DOCSWITCHER_ICO    1539
-#define IDR_FILEBROWSER_ICO    1540
-#define IDR_FILEMONITORING     1541
-#define IDR_CLOSETAB_DM        1542
-#define IDR_CLOSETAB_INACT_DM  1543
-#define IDR_CLOSETAB_HOVER_DM  1544
-#define IDR_CLOSETAB_PUSH_DM   1545
-#define IDR_DOCLIST            1546
-#define IDR_DOCLIST_ICO        1547
-
-#define IDR_FILEBROWSER_ICO2      1550
-#define IDR_FILEBROWSER_ICO_DM    1551
-#define IDR_FUNC_LIST_ICO2        1552
-#define IDR_FUNC_LIST_ICO_DM      1553
-#define IDR_DOCMAP_ICO2           1554
-#define IDR_DOCMAP_ICO_DM         1555
-#define IDR_DOCLIST_ICO2          1556
-#define IDR_DOCLIST_ICO_DM        1557
-#define IDR_PROJECTPANEL_ICO2     1558
-#define IDR_PROJECTPANEL_ICO_DM   1559
-#define IDR_CLIPBOARDPANEL_ICO2   1560
-#define IDR_CLIPBOARDPANEL_ICO_DM 1561
-#define IDR_ASCIIPANEL_ICO2       1562
-#define IDR_ASCIIPANEL_ICO_DM     1563
-
-#define ID_MACRO                           20000
-//                                     O     .
-//                                     C     .
-//                                     C     .
-//                                     U     .
-//                                     P     .
-//                                     I     .
-//                                     E     .
-//                                     D     .
-#define ID_MACRO_LIMIT                     20499
-
-
-#define ID_USER_CMD                        21000
-//                                     O     .
-//                                     C     .
-//                                     C     .
-//                                     U     .
-//                                     P     .
-//                                     I     .
-//                                     E     .
-//                                     D     .
-#define ID_USER_CMD_LIMIT                  21499
-
-
-#define ID_PLUGINS_CMD                     22000
-//                                     O     .
-//                                     C     .
-//                                     C     .
-//                                     U     .
-//                                     P     .
-//                                     I     .
-//                                     E     .
-//                                     D     .
-#define ID_PLUGINS_CMD_LIMIT               22999
-
-
-#define ID_PLUGINS_CMD_DYNAMIC             23000
-//                                     O     .
-//                                     C     .
-//                                     C     .
-//                                     U     .
-//                                     P     .
-//                                     I     .
-//                                     E     .
-//                                     D     .
-#define ID_PLUGINS_CMD_DYNAMIC_LIMIT       24999
-
-
-#define MARKER_PLUGINS          1
-#define MARKER_PLUGINS_LIMIT   15
-
-
-
-//#define IDM 40000
-
-#define IDCMD 50000
-    //#define IDM_EDIT_AUTOCOMPLETE                (IDCMD+0)
-    //#define IDM_EDIT_AUTOCOMPLETE_CURRENTFILE    (IDCMD+1)
-
-	#define IDC_PREV_DOC                    (IDCMD+3)
-	#define IDC_NEXT_DOC                    (IDCMD+4)
-	#define IDC_EDIT_TOGGLEMACRORECORDING    (IDCMD+5)
-    //#define IDC_KEY_HOME                    (IDCMD+6)
-    //#define IDC_KEY_END                        (IDCMD+7)
-    //#define IDC_KEY_SELECT_2_HOME            (IDCMD+8)
-    //#define IDC_KEY_SELECT_2_END            (IDCMD+9)
-
-#define IDCMD_LIMIT                        (IDCMD+20)
-
-#define IDSCINTILLA 60000
-	#define IDSCINTILLA_KEY_HOME        (IDSCINTILLA+0)
-	#define IDSCINTILLA_KEY_HOME_WRAP   (IDSCINTILLA+1)
-	#define IDSCINTILLA_KEY_END         (IDSCINTILLA+2)
-	#define IDSCINTILLA_KEY_END_WRAP    (IDSCINTILLA+3)
-	#define IDSCINTILLA_KEY_LINE_DUP    (IDSCINTILLA+4)
-	#define IDSCINTILLA_KEY_LINE_CUT    (IDSCINTILLA+5)
-	#define IDSCINTILLA_KEY_LINE_DEL    (IDSCINTILLA+6)
-	#define IDSCINTILLA_KEY_LINE_TRANS  (IDSCINTILLA+7)
-	#define IDSCINTILLA_KEY_LINE_COPY   (IDSCINTILLA+8)
-	#define IDSCINTILLA_KEY_CUT         (IDSCINTILLA+9)
-	#define IDSCINTILLA_KEY_COPY        (IDSCINTILLA+10)
-	#define IDSCINTILLA_KEY_PASTE       (IDSCINTILLA+11)
-	#define IDSCINTILLA_KEY_DEL         (IDSCINTILLA+12)
-	#define IDSCINTILLA_KEY_SELECTALL   (IDSCINTILLA+13)
-	#define IDSCINTILLA_KEY_OUTDENT     (IDSCINTILLA+14)
-	#define IDSCINTILLA_KEY_UNDO        (IDSCINTILLA+15)
-	#define IDSCINTILLA_KEY_REDO        (IDSCINTILLA+16)
-#define IDSCINTILLA_LIMIT        (IDSCINTILLA+30)
-
-#define IDD_FILEVIEW_DIALOG                1000
-
-#define IDD_CREATE_DIRECTORY            1100
-#define IDC_STATIC_CURRENT_FOLDER       1101
-#define IDC_EDIT_NEW_FOLDER             1102
-
-#define IDD_INSERT_INPUT_TEXT            1200
-#define IDC_EDIT_INPUT_VALUE            1201
-#define IDC_STATIC_INPUT_TITLE            1202
-#define IDC_ICON_INPUT_ICON                1203
-
-#define IDR_M30_MENU                    1500
-
-#define IDR_SYSTRAYPOPUP_MENU            1501
-
-// #define IDD_FIND_REPLACE_DLG        1600
-
-#define IDD_ABOUTBOX 1700
-#define IDC_LICENCE_EDIT 1701
-#define IDC_HOME_ADDR        1702
-#define IDC_EMAIL_ADDR        1703
-#define IDC_ONLINEHELP_ADDR 1704
-#define IDC_AUTHOR_NAME 1705
-#define IDC_BUILD_DATETIME 1706
-#define IDC_VERSION_BIT 1707
-
-#define IDD_DEBUGINFOBOX 1750
-#define IDC_DEBUGINFO_EDIT 1751
-#define IDC_DEBUGINFO_COPYLINK 1752
-
-#define IDD_DOSAVEORNOTBOX  1760
-#define IDC_DOSAVEORNOTTEXT 1761
-
-#define IDD_DOSAVEALLBOX    1765
-#define IDC_DOSAVEALLTEXT   1766
-
-//#define IDD_USER_DEFINE_BOX       1800
-//#define IDD_RUN_DLG               1900
-//#define IDD_MD5FROMFILES_DLG      1920
-//#define IDD_MD5FROMTEXT_DLG       1930
-
-#define IDD_GOLINE        2000
-#define ID_GOLINE_EDIT    (IDD_GOLINE + 1)
-#define ID_CURRLINE        (IDD_GOLINE + 2)
-#define ID_LASTLINE        (IDD_GOLINE + 3)
-#define ID_URHERE_STATIC           (IDD_GOLINE + 4)
-#define ID_UGO_STATIC                 (IDD_GOLINE + 5)
-#define ID_NOMORETHAN_STATIC   (IDD_GOLINE + 6)
-#define IDC_RADIO_GOTOLINE   (IDD_GOLINE + 7)
-#define IDC_RADIO_GOTOOFFSET   (IDD_GOLINE + 8)
-
-// voir columnEditor_rc.h
-//#define IDD_COLUMNEDIT   2020
-
-
-//#define IDD_COLOUR_POPUP   2100
-
-// See WordStyleDlgRes.h
-//#define IDD_STYLER_DLG    2200
-//#define IDD_GLOBAL_STYLER_DLG    2300
-
-#define IDD_VALUE_DLG       2400
-#define IDC_VALUE_STATIC  2401
-#define IDC_VALUE_EDIT      2402
-
-#define IDD_BUTTON_DLG       2410
-#define IDC_RESTORE_BUTTON  2411
-
-// see TaskListDlg_rc.h
-//#define IDD_TASKLIST_DLG    2450
-#define IDD_SETTING_DLG    2500
-
-
-
-//See ShortcutMapper_rc.h
-//#define IDD_SHORTCUTMAPPER_DLG      2600
-
-//See ansiCharPanel_rc.h
-//#define IDD_ANSIASCII_PANEL      2700
-
-//See clipboardHistoryPanel_rc.h
-//#define IDD_CLIPBOARDHISTORY_PANEL      2800
-
-//See findCharsInRange_rc.h
-//#define IDD_FINDCHARACTERS      2900
-
-//See VerticalFileSwitcher_rc.h
-//#define IDD_DOCLIST      3000
-
-//See ProjectPanel_rc.h
-//#define IDD_PROJECTPANEL      3100
-//#define IDD_FILERELOCALIZER_DIALOG  3200
-
-//See documentMap_rc.h
-//#define IDD_DOCUMENTMAP      3300
-
-//See functionListPanel_rc.h
-//#define IDD_FUNCLIST_PANEL   3400
-
-//See fileBrowser_rc.h
-//#define IDD_FILEBROWSER 3500
-
-//See documentSnapshot_rc.h
-//#define IDD_DOCUMENSNAPSHOT 3600
-
-// See regExtDlg.h
-//#define IDD_REGEXT 4000
-
-// See shortcutRc.h
-//#define IDD_SHORTCUT_DLG      5000
-
-// See pluginsAdminRes.h
-//#define IDD_PLUGINSADMIN_DLG 5500
-
-// See preference.rc
-//#define IDD_PREFERENCE_BOX 6000
-
-#define NOTEPADPLUS_USER_INTERNAL     (WM_USER + 0000)
-	#define NPPM_INTERNAL_USERCMDLIST_MODIFIED          (NOTEPADPLUS_USER_INTERNAL + 1)
-	#define NPPM_INTERNAL_CMDLIST_MODIFIED              (NOTEPADPLUS_USER_INTERNAL + 2)
-	#define NPPM_INTERNAL_MACROLIST_MODIFIED            (NOTEPADPLUS_USER_INTERNAL + 3)
-	#define NPPM_INTERNAL_PLUGINCMDLIST_MODIFIED        (NOTEPADPLUS_USER_INTERNAL + 4)
-	#define NPPM_INTERNAL_CLEARSCINTILLAKEY             (NOTEPADPLUS_USER_INTERNAL + 5)
-	#define NPPM_INTERNAL_BINDSCINTILLAKEY              (NOTEPADPLUS_USER_INTERNAL + 6)
-	#define NPPM_INTERNAL_SCINTILLAKEYMODIFIED          (NOTEPADPLUS_USER_INTERNAL + 7)
-	#define NPPM_INTERNAL_SCINTILLAFINDERCOLLAPSE       (NOTEPADPLUS_USER_INTERNAL + 8)
-	#define NPPM_INTERNAL_SCINTILLAFINDERUNCOLLAPSE     (NOTEPADPLUS_USER_INTERNAL + 9)
-	#define NPPM_INTERNAL_DISABLEAUTOUPDATE             (NOTEPADPLUS_USER_INTERNAL + 10)
-	#define NPPM_INTERNAL_SETTING_HISTORY_SIZE          (NOTEPADPLUS_USER_INTERNAL + 11)
-	#define NPPM_INTERNAL_ISTABBARREDUCED               (NOTEPADPLUS_USER_INTERNAL + 12)
-	#define NPPM_INTERNAL_ISFOCUSEDTAB                  (NOTEPADPLUS_USER_INTERNAL + 13)
-	#define NPPM_INTERNAL_GETMENU                       (NOTEPADPLUS_USER_INTERNAL + 14)
-	#define NPPM_INTERNAL_CLEARINDICATOR                (NOTEPADPLUS_USER_INTERNAL + 15)
-	#define NPPM_INTERNAL_SCINTILLAFINDERCOPY           (NOTEPADPLUS_USER_INTERNAL + 16)
-	#define NPPM_INTERNAL_SCINTILLAFINDERSELECTALL      (NOTEPADPLUS_USER_INTERNAL + 17)
-	#define NPPM_INTERNAL_SETCARETWIDTH                 (NOTEPADPLUS_USER_INTERNAL + 18)
-	#define NPPM_INTERNAL_SETCARETBLINKRATE             (NOTEPADPLUS_USER_INTERNAL + 19)
-	#define NPPM_INTERNAL_CLEARINDICATORTAGMATCH        (NOTEPADPLUS_USER_INTERNAL + 20)
-	#define NPPM_INTERNAL_CLEARINDICATORTAGATTR         (NOTEPADPLUS_USER_INTERNAL + 21)
-	#define NPPM_INTERNAL_SWITCHVIEWFROMHWND            (NOTEPADPLUS_USER_INTERNAL + 22)
-	#define NPPM_INTERNAL_UPDATETITLEBAR                (NOTEPADPLUS_USER_INTERNAL + 23)
-	#define NPPM_INTERNAL_CANCEL_FIND_IN_FILES          (NOTEPADPLUS_USER_INTERNAL + 24)
-	#define NPPM_INTERNAL_RELOADNATIVELANG              (NOTEPADPLUS_USER_INTERNAL + 25)
-	#define NPPM_INTERNAL_PLUGINSHORTCUTMOTIFIED        (NOTEPADPLUS_USER_INTERNAL + 26)
-	#define NPPM_INTERNAL_SCINTILLAFINDERCLEARALL       (NOTEPADPLUS_USER_INTERNAL + 27)
-	#define NPPM_INTERNAL_CHANGETABBAEICONS             (NOTEPADPLUS_USER_INTERNAL + 28)
-	#define NPPM_INTERNAL_SETTING_TAB_REPLCESPACE       (NOTEPADPLUS_USER_INTERNAL + 29)
-	#define NPPM_INTERNAL_SETTING_TAB_SIZE              (NOTEPADPLUS_USER_INTERNAL + 30)
-	#define NPPM_INTERNAL_RELOADSTYLERS                 (NOTEPADPLUS_USER_INTERNAL + 31)
-	#define NPPM_INTERNAL_DOCORDERCHANGED               (NOTEPADPLUS_USER_INTERNAL + 32)
-	#define NPPM_INTERNAL_SETMULTISELCTION              (NOTEPADPLUS_USER_INTERNAL + 33)
-	#define NPPM_INTERNAL_SCINTILLAFINDEROPENALL        (NOTEPADPLUS_USER_INTERNAL + 34)
-	#define NPPM_INTERNAL_RECENTFILELIST_UPDATE         (NOTEPADPLUS_USER_INTERNAL + 35)
-	#define NPPM_INTERNAL_RECENTFILELIST_SWITCH         (NOTEPADPLUS_USER_INTERNAL + 36)
-	#define NPPM_INTERNAL_GETSCINTEDTVIEW               (NOTEPADPLUS_USER_INTERNAL + 37)
-	#define NPPM_INTERNAL_ENABLESNAPSHOT                (NOTEPADPLUS_USER_INTERNAL + 38)
-	#define NPPM_INTERNAL_SAVECURRENTSESSION            (NOTEPADPLUS_USER_INTERNAL + 39)
-	#define NPPM_INTERNAL_FINDINFINDERDLG               (NOTEPADPLUS_USER_INTERNAL + 40)
-	#define NPPM_INTERNAL_REMOVEFINDER                  (NOTEPADPLUS_USER_INTERNAL + 41)
-	#define NPPM_INTERNAL_RELOADSCROLLTOEND			    (NOTEPADPLUS_USER_INTERNAL + 42)  // Used by Monitoring feature
-	#define NPPM_INTERNAL_FINDKEYCONFLICTS              (NOTEPADPLUS_USER_INTERNAL + 43)
-	#define NPPM_INTERNAL_SCROLLBEYONDLASTLINE          (NOTEPADPLUS_USER_INTERNAL + 44)
-	#define NPPM_INTERNAL_SETWORDCHARS                  (NOTEPADPLUS_USER_INTERNAL + 45)
-	#define NPPM_INTERNAL_EXPORTFUNCLISTANDQUIT         (NOTEPADPLUS_USER_INTERNAL + 46)
-	#define NPPM_INTERNAL_PRNTANDQUIT                   (NOTEPADPLUS_USER_INTERNAL + 47)
-	#define NPPM_INTERNAL_SAVEBACKUP        		    (NOTEPADPLUS_USER_INTERNAL + 48)
-	#define NPPM_INTERNAL_STOPMONITORING                (NOTEPADPLUS_USER_INTERNAL + 49) // Used by Monitoring feature
-	#define NPPM_INTERNAL_EDGEBACKGROUND                (NOTEPADPLUS_USER_INTERNAL + 50)
-	#define NPPM_INTERNAL_EDGEMULTISETSIZE              (NOTEPADPLUS_USER_INTERNAL + 51)
-	#define NPPM_INTERNAL_UPDATECLICKABLELINKS          (NOTEPADPLUS_USER_INTERNAL + 52)
-	#define NPPM_INTERNAL_SCINTILLAFINDERWRAP           (NOTEPADPLUS_USER_INTERNAL + 53)
-	#define NPPM_INTERNAL_MINIMIZED_TRAY                (NOTEPADPLUS_USER_INTERNAL + 54)
-	#define NPPM_INTERNAL_SCINTILLAFINDERCOPYVERBATIM   (NOTEPADPLUS_USER_INTERNAL + 55)
-	#define NPPM_INTERNAL_FINDINPROJECTS                (NOTEPADPLUS_USER_INTERNAL + 56)
-	#define NPPM_INTERNAL_SCINTILLAFINDERPURGE          (NOTEPADPLUS_USER_INTERNAL + 57)
-	#define NPPM_INTERNAL_UPDATETEXTZONEPADDING         (NOTEPADPLUS_USER_INTERNAL + 58)
-	#define NPPM_INTERNAL_REFRESHDARKMODE				(NOTEPADPLUS_USER_INTERNAL + 59)
-	#define NPPM_INTERNAL_SCINTILLAFINDERCOPYPATHS      (NOTEPADPLUS_USER_INTERNAL + 60)
-	#define NPPM_INTERNAL_REFRESHWORKDIR                (NOTEPADPLUS_USER_INTERNAL + 61)
-	#define NPPM_INTERNAL_VIRTUALSPACE                  (NOTEPADPLUS_USER_INTERNAL + 62)
-	#define NPPM_INTERNAL_CARETLINEFRAME                (NOTEPADPLUS_USER_INTERNAL + 63)
-	#define NPPM_INTERNAL_CRLFFORMCHANGED               (NOTEPADPLUS_USER_INTERNAL + 64)
-	#define NPPM_INTERNAL_CRLFLAUNCHSTYLECONF           (NOTEPADPLUS_USER_INTERNAL + 65)
-	#define NPPM_INTERNAL_LAUNCHPREFERENCES             (NOTEPADPLUS_USER_INTERNAL + 66)
-	#define NPPM_INTERNAL_ENABLECHANGEHISTORY           (NOTEPADPLUS_USER_INTERNAL + 67)
-<<<<<<< HEAD
-	#define NPPM_INTERNAL_STYLECHANGE                   (NOTEPADPLUS_USER_INTERNAL + 68)
-=======
-	#define NPPM_INTERNAL_CLEANSMARTHILITING            (NOTEPADPLUS_USER_INTERNAL + 68)
-	#define NPPM_INTERNAL_CLEANBRACEMATCH               (NOTEPADPLUS_USER_INTERNAL + 69)
->>>>>>> 8ff00341
-
-// See Notepad_plus_msgs.h
-//#define NOTEPADPLUS_USER   (WM_USER + 1000)
-
-    //
-    // Used by Doc Monitor plugin
-    //
-	#define NPPM_INTERNAL_CHECKDOCSTATUS (NPPMSG + 53)
-    // VOID NPPM_CHECKDOCSTATUS(0, 0)
-    // check all opened documents status.
-    // If files are modified, then reloaod (with or without prompt, it depends on settings).
-    // if files are deleted, then prompt user to close the documents
-
-	#define NPPM_INTERNAL_ENABLECHECKDOCOPT (NPPMSG + 54)
-    // VOID NPPM_ENABLECHECKDOCOPT(OPT, 0)
-        // where OPT is :
-    	#define CHECKDOCOPT_NONE 0
-    	#define CHECKDOCOPT_UPDATESILENTLY 1
-    	#define CHECKDOCOPT_UPDATEGO2END 2
-
-    //
-    // Used by netnote plugin
-    //
-	#define NPPM_INTERNAL_SETFILENAME (NPPMSG + 63)
-    //wParam: BufferID to rename
-    //lParam: name to set (TCHAR*)
-    //Buffer must have been previously unnamed (eg "new 1" document types)
-
-
-
-#define SCINTILLA_USER     (WM_USER + 2000)
-
-
-#define MACRO_USER    (WM_USER + 4000)
-//	#define WM_GETCURRENTMACROSTATUS (MACRO_USER + 01) // Replaced with NPPM_GETCURRENTMACROSTATUS
-	#define WM_MACRODLGRUNMACRO       (MACRO_USER + 02)
-
-
-// See Notepad_plus_msgs.h
-//#define RUNCOMMAND_USER    (WM_USER + 3000)
-#define SPLITTER_USER      (WM_USER + 4000)
-#define WORDSTYLE_USER     (WM_USER + 5000)
-#define COLOURPOPUP_USER   (WM_USER + 6000)
-#define BABYGRID_USER      (WM_USER + 7000)
-
-//#define IDD_DOCKING_MNG (IDM  + 7000)
-
-#define MENUINDEX_FILE     0
-#define MENUINDEX_EDIT     1
-#define MENUINDEX_SEARCH   2
-#define MENUINDEX_VIEW     3
-#define MENUINDEX_FORMAT   4
-#define MENUINDEX_LANGUAGE 5
-#define MENUINDEX_SETTINGS 6
-#define MENUINDEX_TOOLS    7
-#define MENUINDEX_MACRO    8
-#define MENUINDEX_RUN      9
-#define MENUINDEX_PLUGINS  10
-#define MENUINDEX_WINDOW   11
-#define MENUINDEX_HELP     12
-#define MENUINDEX_LIST     14
+// This file is part of Notepad++ project
+// Copyright (C)2021 Don HO <don.h@free.fr>
+
+// This program is free software: you can redistribute it and/or modify
+// it under the terms of the GNU General Public License as published by
+// the Free Software Foundation, either version 3 of the License, or
+// at your option any later version.
+//
+// This program is distributed in the hope that it will be useful,
+// but WITHOUT ANY WARRANTY; without even the implied warranty of
+// MERCHANTABILITY or FITNESS FOR A PARTICULAR PURPOSE. See the
+// GNU General Public License for more details.
+//
+// You should have received a copy of the GNU General Public License
+// along with this program.  If not, see <https://www.gnu.org/licenses/>.
+
+#pragma once
+
+//
+// Notepad++ version: begin
+//
+#define NOTEPAD_PLUS_VERSION TEXT("Notepad++ v8.4.6")
+
+// should be X.Y : ie. if VERSION_DIGITALVALUE == 4, 7, 1, 0 , then X = 4, Y = 71
+// ex : #define VERSION_VALUE TEXT("5.63\0")
+#define VERSION_VALUE TEXT("8.46\0")
+#define VERSION_DIGITALVALUE 8, 4, 6, 0
+
+// Notepad++ version: end
+
+
+#ifndef IDC_STATIC
+#define IDC_STATIC    -1
+#endif
+
+#define IDI_NPPABOUT_LOGO        99
+#define IDI_M30ICON             100
+#define IDI_CHAMELEON           101
+#define IDI_CHAMELEON_DM        102
+//#define IDI_JESUISCHARLIE     102
+//#define IDI_GILETJAUNE        102
+//#define IDI_SAMESEXMARRIAGE   102
+#define IDR_RT_MANIFEST         103
+#define IDI_ICONABSENT          104
+
+//
+// TOOLBAR ICO - set 1
+//
+#define IDI_NEW_ICON                      201
+#define IDI_OPEN_ICON                     202
+#define IDI_CLOSE_ICON                    203
+#define IDI_CLOSEALL_ICON                 204
+#define IDI_SAVE_ICON                     205
+#define IDI_SAVEALL_ICON                  206
+#define IDI_CUT_ICON                      207
+#define IDI_COPY_ICON                     208
+#define IDI_PASTE_ICON                    209
+#define IDI_UNDO_ICON                     210
+#define IDI_REDO_ICON                     211
+#define IDI_FIND_ICON                     212
+#define IDI_REPLACE_ICON                  213
+#define IDI_ZOOMIN_ICON                   214
+#define IDI_ZOOMOUT_ICON                  215
+#define IDI_VIEW_UD_DLG_ICON              216
+#define IDI_PRINT_ICON                    217
+#define IDI_STARTRECORD_ICON              218
+#define IDI_STARTRECORD_DISABLE_ICON      219
+#define IDI_STOPRECORD_ICON               220
+#define IDI_STOPRECORD_DISABLE_ICON       221
+#define IDI_PLAYRECORD_ICON               222
+#define IDI_PLAYRECORD_DISABLE_ICON       223
+#define IDI_SAVERECORD_ICON               224
+#define IDI_SAVERECORD_DISABLE_ICON       225
+#define IDI_MMPLAY_DIS_ICON               226
+#define IDI_MMPLAY_ICON                   227
+#define IDI_VIEW_ALL_CHAR_ICON            228
+#define IDI_VIEW_INDENT_ICON              229
+#define IDI_VIEW_WRAP_ICON                230
+#define IDI_SAVE_DISABLE_ICON             231
+#define IDI_SAVEALL_DISABLE_ICON          232
+#define IDI_CUT_DISABLE_ICON              233
+#define IDI_COPY_DISABLE_ICON             234
+#define IDI_PASTE_DISABLE_ICON            235
+#define IDI_UNDO_DISABLE_ICON             236
+#define IDI_REDO_DISABLE_ICON             237
+#define IDI_SYNCV_ICON                    238
+#define IDI_SYNCV_DISABLE_ICON            239
+#define IDI_SYNCH_ICON                    240
+#define IDI_SYNCH_DISABLE_ICON            241
+#define IDI_VIEW_DOC_MAP_ICON             242
+#define IDI_VIEW_FILEBROWSER_ICON         243
+#define IDI_VIEW_FUNCLIST_ICON            244
+#define IDI_VIEW_MONITORING_ICON          245
+#define IDI_VIEW_DOCLIST_ICON             392 //continuing from IDI_VIEW_DOCLIST_ICON_DM2's ID
+
+//
+// TOOLBAR ICO - set 1, Dark Mode
+//
+#define IDI_NEW_ICON_DM                   246
+#define IDI_OPEN_ICON_DM                  247
+#define IDI_CLOSE_ICON_DM                 248
+#define IDI_CLOSEALL_ICON_DM              249
+#define IDI_SAVE_ICON_DM                  250
+#define IDI_SAVEALL_ICON_DM               251
+#define IDI_CUT_ICON_DM                   252
+#define IDI_COPY_ICON_DM                  253
+#define IDI_PASTE_ICON_DM                 254
+#define IDI_UNDO_ICON_DM                  255
+#define IDI_REDO_ICON_DM                  256
+#define IDI_FIND_ICON_DM                  257
+#define IDI_REPLACE_ICON_DM               258
+#define IDI_ZOOMIN_ICON_DM                259
+#define IDI_ZOOMOUT_ICON_DM               260
+#define IDI_VIEW_UD_DLG_ICON_DM           261
+#define IDI_PRINT_ICON_DM                 262
+#define IDI_STARTRECORD_ICON_DM           263
+#define IDI_STARTRECORD_DISABLE_ICON_DM   264
+#define IDI_STOPRECORD_ICON_DM            265
+#define IDI_STOPRECORD_DISABLE_ICON_DM    266
+#define IDI_PLAYRECORD_ICON_DM            267
+#define IDI_PLAYRECORD_DISABLE_ICON_DM    268
+#define IDI_SAVERECORD_ICON_DM            269
+#define IDI_SAVERECORD_DISABLE_ICON_DM    270
+#define IDI_MMPLAY_DIS_ICON_DM            271
+#define IDI_MMPLAY_ICON_DM                272
+#define IDI_VIEW_ALL_CHAR_ICON_DM         273
+#define IDI_VIEW_INDENT_ICON_DM           274
+#define IDI_VIEW_WRAP_ICON_DM             275
+#define IDI_SAVE_DISABLE_ICON_DM          276
+#define IDI_SAVEALL_DISABLE_ICON_DM       277
+#define IDI_CUT_DISABLE_ICON_DM           278
+#define IDI_COPY_DISABLE_ICON_DM          279
+#define IDI_PASTE_DISABLE_ICON_DM         280
+#define IDI_UNDO_DISABLE_ICON_DM          281
+#define IDI_REDO_DISABLE_ICON_DM          282
+#define IDI_SYNCV_ICON_DM                 283
+#define IDI_SYNCV_DISABLE_ICON_DM         284
+#define IDI_SYNCH_ICON_DM                 285
+#define IDI_SYNCH_DISABLE_ICON_DM         286
+#define IDI_VIEW_DOC_MAP_ICON_DM          287
+#define IDI_VIEW_FILEBROWSER_ICON_DM      288
+#define IDI_VIEW_FUNCLIST_ICON_DM         289
+#define IDI_VIEW_MONITORING_ICON_DM       290
+#define IDI_VIEW_DOCLIST_ICON_DM          393 //continuing from IDI_VIEW_DOCLIST_ICON's ID
+
+//
+// TOOLBAR ICO - set 2
+//
+#define IDI_NEW_ICON2                     301
+#define IDI_OPEN_ICON2                    302
+#define IDI_CLOSE_ICON2                   303
+#define IDI_CLOSEALL_ICON2                304
+#define IDI_SAVE_ICON2                    305
+#define IDI_SAVEALL_ICON2                 306
+#define IDI_CUT_ICON2                     307
+#define IDI_COPY_ICON2                    308
+#define IDI_PASTE_ICON2                   309
+#define IDI_UNDO_ICON2                    310
+#define IDI_REDO_ICON2                    311
+#define IDI_FIND_ICON2                    312
+#define IDI_REPLACE_ICON2                 313
+#define IDI_ZOOMIN_ICON2                  314
+#define IDI_ZOOMOUT_ICON2                 315
+#define IDI_VIEW_UD_DLG_ICON2             316
+#define IDI_PRINT_ICON2                   317
+#define IDI_STARTRECORD_ICON2             318
+#define IDI_STARTRECORD_DISABLE_ICON2     319
+#define IDI_STOPRECORD_ICON2              320
+#define IDI_STOPRECORD_DISABLE_ICON2      321
+#define IDI_PLAYRECORD_ICON2              322
+#define IDI_PLAYRECORD_DISABLE_ICON2      323
+#define IDI_SAVERECORD_ICON2              324
+#define IDI_SAVERECORD_DISABLE_ICON2      325
+#define IDI_MMPLAY_DIS_ICON2              326
+#define IDI_MMPLAY_ICON2                  327
+#define IDI_VIEW_ALL_CHAR_ICON2           328
+#define IDI_VIEW_INDENT_ICON2             329
+#define IDI_VIEW_WRAP_ICON2               330
+#define IDI_SAVE_DISABLE_ICON2            331
+#define IDI_SAVEALL_DISABLE_ICON2         332
+#define IDI_CUT_DISABLE_ICON2             333
+#define IDI_COPY_DISABLE_ICON2            334
+#define IDI_PASTE_DISABLE_ICON2           335
+#define IDI_UNDO_DISABLE_ICON2            336
+#define IDI_REDO_DISABLE_ICON2            337
+#define IDI_SYNCV_ICON2                   338
+#define IDI_SYNCV_DISABLE_ICON2           339
+#define IDI_SYNCH_ICON2                   340
+#define IDI_SYNCH_DISABLE_ICON2           341
+#define IDI_VIEW_DOC_MAP_ICON2            342
+#define IDI_VIEW_FILEBROWSER_ICON2        343
+#define IDI_VIEW_FUNCLIST_ICON2           344
+#define IDI_VIEW_MONITORING_ICON2         345
+#define IDI_VIEW_DOCLIST_ICON2            394 //continuing from IDI_VIEW_DOCLIST_ICON_DM's ID
+
+//
+// TOOLBAR ICO - set 2, Dark Mode
+//
+#define IDI_NEW_ICON_DM2                  346
+#define IDI_OPEN_ICON_DM2                 347
+#define IDI_CLOSE_ICON_DM2                348
+#define IDI_CLOSEALL_ICON_DM2             349
+#define IDI_SAVE_ICON_DM2                 350
+#define IDI_SAVEALL_ICON_DM2              351
+#define IDI_CUT_ICON_DM2                  352
+#define IDI_COPY_ICON_DM2                 353
+#define IDI_PASTE_ICON_DM2                354
+#define IDI_UNDO_ICON_DM2                 355
+#define IDI_REDO_ICON_DM2                 356
+#define IDI_FIND_ICON_DM2                 357
+#define IDI_REPLACE_ICON_DM2              358
+#define IDI_ZOOMIN_ICON_DM2               359
+#define IDI_ZOOMOUT_ICON_DM2              360
+#define IDI_VIEW_UD_DLG_ICON_DM2          361
+#define IDI_PRINT_ICON_DM2                362
+#define IDI_STARTRECORD_ICON_DM2          363
+#define IDI_STARTRECORD_DISABLE_ICON_DM2  364
+#define IDI_STOPRECORD_ICON_DM2           365
+#define IDI_STOPRECORD_DISABLE_ICON_DM2   366
+#define IDI_PLAYRECORD_ICON_DM2           367
+#define IDI_PLAYRECORD_DISABLE_ICON_DM2   368
+#define IDI_SAVERECORD_ICON_DM2           369
+#define IDI_SAVERECORD_DISABLE_ICON_DM2   370
+#define IDI_MMPLAY_DIS_ICON_DM2           371
+#define IDI_MMPLAY_ICON_DM2               372
+#define IDI_VIEW_ALL_CHAR_ICON_DM2        373
+#define IDI_VIEW_INDENT_ICON_DM2          374
+#define IDI_VIEW_WRAP_ICON_DM2            375
+#define IDI_SAVE_DISABLE_ICON_DM2         376
+#define IDI_SAVEALL_DISABLE_ICON_DM2      377
+#define IDI_CUT_DISABLE_ICON_DM2          378
+#define IDI_COPY_DISABLE_ICON_DM2         379
+#define IDI_PASTE_DISABLE_ICON_DM2        380
+#define IDI_UNDO_DISABLE_ICON_DM2         381
+#define IDI_REDO_DISABLE_ICON_DM2         382
+#define IDI_SYNCV_ICON_DM2                383
+#define IDI_SYNCV_DISABLE_ICON_DM2        384
+#define IDI_SYNCH_ICON_DM2                385
+#define IDI_SYNCH_DISABLE_ICON_DM2        386
+#define IDI_VIEW_DOC_MAP_ICON_DM2         387
+#define IDI_VIEW_FILEBROWSER_ICON_DM2     388
+#define IDI_VIEW_FUNCLIST_ICON_DM2        389
+#define IDI_VIEW_MONITORING_ICON_DM2      390
+#define IDI_VIEW_DOCLIST_ICON_DM2         391
+
+
+
+#define IDI_SAVED_ICON           501
+#define IDI_UNSAVED_ICON         502
+#define IDI_READONLY_ICON        503
+#define IDI_FIND_RESULT_ICON     504
+#define IDI_MONITORING_ICON      505
+#define IDI_SAVED_ALT_ICON       506
+#define IDI_UNSAVED_ALT_ICON     507
+#define IDI_READONLY_ALT_ICON    508
+#define IDI_SAVED_DM_ICON        509
+#define IDI_UNSAVED_DM_ICON      510
+#define IDI_MONITORING_DM_ICON   511
+#define IDI_READONLY_DM_ICON     512
+#define IDI_DELETE_ICON          525
+
+
+#define IDI_PROJECT_WORKSPACE          601
+#define IDI_PROJECT_WORKSPACEDIRTY     602
+#define IDI_PROJECT_PROJECT            603
+#define IDI_PROJECT_FOLDEROPEN         604
+#define IDI_PROJECT_FOLDERCLOSE        605
+#define IDI_PROJECT_FILE               606
+#define IDI_PROJECT_FILEINVALID        607
+#define IDI_FB_ROOTOPEN                608
+#define IDI_FB_ROOTCLOSE               609
+#define IDI_FB_SELECTCURRENTFILE       610
+#define IDI_FB_FOLDALL                 611
+#define IDI_FB_EXPANDALL               612
+#define IDI_FB_SELECTCURRENTFILE_DM    613
+#define IDI_FB_FOLDALL_DM              614
+#define IDI_FB_EXPANDALL_DM            615
+
+#define IDI_FUNCLIST_ROOT              620
+#define IDI_FUNCLIST_NODE              621
+#define IDI_FUNCLIST_LEAF              622
+
+#define IDI_FUNCLIST_SORTBUTTON              631
+#define IDI_FUNCLIST_RELOADBUTTON            632
+#define IDI_FUNCLIST_PREFERENCEBUTTON        633
+#define IDI_FUNCLIST_SORTBUTTON_DM           634
+#define IDI_FUNCLIST_RELOADBUTTON_DM         635
+#define IDI_FUNCLIST_PREFERENCEBUTTON_DM     636
+
+
+
+
+#define IDI_GET_INFO_FROM_TOOLTIP               641
+
+
+
+#define IDC_MY_CUR     1402
+#define IDC_UP_ARROW  1403
+#define IDC_DRAG_TAB    1404
+#define IDC_DRAG_INTERDIT_TAB 1405
+#define IDC_DRAG_PLUS_TAB 1406
+#define IDC_DRAG_OUT_TAB 1407
+
+#define IDC_MACRO_RECORDING 1408
+
+#define IDR_SAVEALL            1500
+#define IDR_CLOSEFILE          1501
+#define IDR_CLOSEALL           1502
+#define IDR_FIND               1503
+#define IDR_REPLACE            1504
+#define IDR_ZOOMIN             1505
+#define IDR_ZOOMOUT            1506
+#define IDR_WRAP               1507
+#define IDR_INVISIBLECHAR      1508
+#define IDR_INDENTGUIDE        1509
+#define IDR_SHOWPANNEL         1510
+#define IDR_STARTRECORD        1511
+#define IDR_STOPRECORD         1512
+#define IDR_PLAYRECORD         1513
+#define IDR_SAVERECORD         1514
+#define IDR_SYNCV              1515
+#define IDR_SYNCH              1516
+#define IDR_FILENEW            1517
+#define IDR_FILEOPEN           1518
+#define IDR_FILESAVE           1519
+#define IDR_PRINT              1520
+#define IDR_CUT                1521
+#define IDR_COPY               1522
+#define IDR_PASTE              1523
+#define IDR_UNDO               1524
+#define IDR_REDO               1525
+#define IDR_M_PLAYRECORD       1526
+#define IDR_DOCMAP             1527
+#define IDR_FUNC_LIST          1528
+#define IDR_FILEBROWSER        1529
+#define IDR_CLOSETAB           1530
+#define IDR_CLOSETAB_INACT     1531
+#define IDR_CLOSETAB_HOVER     1532
+#define IDR_CLOSETAB_PUSH      1533
+#define IDR_FUNC_LIST_ICO      1534
+#define IDR_DOCMAP_ICO         1535
+#define IDR_PROJECTPANEL_ICO   1536
+#define IDR_CLIPBOARDPANEL_ICO 1537
+#define IDR_ASCIIPANEL_ICO     1538
+#define IDR_DOCSWITCHER_ICO    1539
+#define IDR_FILEBROWSER_ICO    1540
+#define IDR_FILEMONITORING     1541
+#define IDR_CLOSETAB_DM        1542
+#define IDR_CLOSETAB_INACT_DM  1543
+#define IDR_CLOSETAB_HOVER_DM  1544
+#define IDR_CLOSETAB_PUSH_DM   1545
+#define IDR_DOCLIST            1546
+#define IDR_DOCLIST_ICO        1547
+
+#define IDR_FILEBROWSER_ICO2      1550
+#define IDR_FILEBROWSER_ICO_DM    1551
+#define IDR_FUNC_LIST_ICO2        1552
+#define IDR_FUNC_LIST_ICO_DM      1553
+#define IDR_DOCMAP_ICO2           1554
+#define IDR_DOCMAP_ICO_DM         1555
+#define IDR_DOCLIST_ICO2          1556
+#define IDR_DOCLIST_ICO_DM        1557
+#define IDR_PROJECTPANEL_ICO2     1558
+#define IDR_PROJECTPANEL_ICO_DM   1559
+#define IDR_CLIPBOARDPANEL_ICO2   1560
+#define IDR_CLIPBOARDPANEL_ICO_DM 1561
+#define IDR_ASCIIPANEL_ICO2       1562
+#define IDR_ASCIIPANEL_ICO_DM     1563
+
+#define ID_MACRO                           20000
+//                                     O     .
+//                                     C     .
+//                                     C     .
+//                                     U     .
+//                                     P     .
+//                                     I     .
+//                                     E     .
+//                                     D     .
+#define ID_MACRO_LIMIT                     20499
+
+
+#define ID_USER_CMD                        21000
+//                                     O     .
+//                                     C     .
+//                                     C     .
+//                                     U     .
+//                                     P     .
+//                                     I     .
+//                                     E     .
+//                                     D     .
+#define ID_USER_CMD_LIMIT                  21499
+
+
+#define ID_PLUGINS_CMD                     22000
+//                                     O     .
+//                                     C     .
+//                                     C     .
+//                                     U     .
+//                                     P     .
+//                                     I     .
+//                                     E     .
+//                                     D     .
+#define ID_PLUGINS_CMD_LIMIT               22999
+
+
+#define ID_PLUGINS_CMD_DYNAMIC             23000
+//                                     O     .
+//                                     C     .
+//                                     C     .
+//                                     U     .
+//                                     P     .
+//                                     I     .
+//                                     E     .
+//                                     D     .
+#define ID_PLUGINS_CMD_DYNAMIC_LIMIT       24999
+
+
+#define MARKER_PLUGINS          1
+#define MARKER_PLUGINS_LIMIT   15
+
+
+
+//#define IDM 40000
+
+#define IDCMD 50000
+    //#define IDM_EDIT_AUTOCOMPLETE                (IDCMD+0)
+    //#define IDM_EDIT_AUTOCOMPLETE_CURRENTFILE    (IDCMD+1)
+
+	#define IDC_PREV_DOC                    (IDCMD+3)
+	#define IDC_NEXT_DOC                    (IDCMD+4)
+	#define IDC_EDIT_TOGGLEMACRORECORDING    (IDCMD+5)
+    //#define IDC_KEY_HOME                    (IDCMD+6)
+    //#define IDC_KEY_END                        (IDCMD+7)
+    //#define IDC_KEY_SELECT_2_HOME            (IDCMD+8)
+    //#define IDC_KEY_SELECT_2_END            (IDCMD+9)
+
+#define IDCMD_LIMIT                        (IDCMD+20)
+
+#define IDSCINTILLA 60000
+	#define IDSCINTILLA_KEY_HOME        (IDSCINTILLA+0)
+	#define IDSCINTILLA_KEY_HOME_WRAP   (IDSCINTILLA+1)
+	#define IDSCINTILLA_KEY_END         (IDSCINTILLA+2)
+	#define IDSCINTILLA_KEY_END_WRAP    (IDSCINTILLA+3)
+	#define IDSCINTILLA_KEY_LINE_DUP    (IDSCINTILLA+4)
+	#define IDSCINTILLA_KEY_LINE_CUT    (IDSCINTILLA+5)
+	#define IDSCINTILLA_KEY_LINE_DEL    (IDSCINTILLA+6)
+	#define IDSCINTILLA_KEY_LINE_TRANS  (IDSCINTILLA+7)
+	#define IDSCINTILLA_KEY_LINE_COPY   (IDSCINTILLA+8)
+	#define IDSCINTILLA_KEY_CUT         (IDSCINTILLA+9)
+	#define IDSCINTILLA_KEY_COPY        (IDSCINTILLA+10)
+	#define IDSCINTILLA_KEY_PASTE       (IDSCINTILLA+11)
+	#define IDSCINTILLA_KEY_DEL         (IDSCINTILLA+12)
+	#define IDSCINTILLA_KEY_SELECTALL   (IDSCINTILLA+13)
+	#define IDSCINTILLA_KEY_OUTDENT     (IDSCINTILLA+14)
+	#define IDSCINTILLA_KEY_UNDO        (IDSCINTILLA+15)
+	#define IDSCINTILLA_KEY_REDO        (IDSCINTILLA+16)
+#define IDSCINTILLA_LIMIT        (IDSCINTILLA+30)
+
+#define IDD_FILEVIEW_DIALOG                1000
+
+#define IDD_CREATE_DIRECTORY            1100
+#define IDC_STATIC_CURRENT_FOLDER       1101
+#define IDC_EDIT_NEW_FOLDER             1102
+
+#define IDD_INSERT_INPUT_TEXT            1200
+#define IDC_EDIT_INPUT_VALUE            1201
+#define IDC_STATIC_INPUT_TITLE            1202
+#define IDC_ICON_INPUT_ICON                1203
+
+#define IDR_M30_MENU                    1500
+
+#define IDR_SYSTRAYPOPUP_MENU            1501
+
+// #define IDD_FIND_REPLACE_DLG        1600
+
+#define IDD_ABOUTBOX 1700
+#define IDC_LICENCE_EDIT 1701
+#define IDC_HOME_ADDR        1702
+#define IDC_EMAIL_ADDR        1703
+#define IDC_ONLINEHELP_ADDR 1704
+#define IDC_AUTHOR_NAME 1705
+#define IDC_BUILD_DATETIME 1706
+#define IDC_VERSION_BIT 1707
+
+#define IDD_DEBUGINFOBOX 1750
+#define IDC_DEBUGINFO_EDIT 1751
+#define IDC_DEBUGINFO_COPYLINK 1752
+
+#define IDD_DOSAVEORNOTBOX  1760
+#define IDC_DOSAVEORNOTTEXT 1761
+
+#define IDD_DOSAVEALLBOX    1765
+#define IDC_DOSAVEALLTEXT   1766
+
+//#define IDD_USER_DEFINE_BOX       1800
+//#define IDD_RUN_DLG               1900
+//#define IDD_MD5FROMFILES_DLG      1920
+//#define IDD_MD5FROMTEXT_DLG       1930
+
+#define IDD_GOLINE        2000
+#define ID_GOLINE_EDIT    (IDD_GOLINE + 1)
+#define ID_CURRLINE        (IDD_GOLINE + 2)
+#define ID_LASTLINE        (IDD_GOLINE + 3)
+#define ID_URHERE_STATIC           (IDD_GOLINE + 4)
+#define ID_UGO_STATIC                 (IDD_GOLINE + 5)
+#define ID_NOMORETHAN_STATIC   (IDD_GOLINE + 6)
+#define IDC_RADIO_GOTOLINE   (IDD_GOLINE + 7)
+#define IDC_RADIO_GOTOOFFSET   (IDD_GOLINE + 8)
+
+// voir columnEditor_rc.h
+//#define IDD_COLUMNEDIT   2020
+
+
+//#define IDD_COLOUR_POPUP   2100
+
+// See WordStyleDlgRes.h
+//#define IDD_STYLER_DLG    2200
+//#define IDD_GLOBAL_STYLER_DLG    2300
+
+#define IDD_VALUE_DLG       2400
+#define IDC_VALUE_STATIC  2401
+#define IDC_VALUE_EDIT      2402
+
+#define IDD_BUTTON_DLG       2410
+#define IDC_RESTORE_BUTTON  2411
+
+// see TaskListDlg_rc.h
+//#define IDD_TASKLIST_DLG    2450
+#define IDD_SETTING_DLG    2500
+
+
+
+//See ShortcutMapper_rc.h
+//#define IDD_SHORTCUTMAPPER_DLG      2600
+
+//See ansiCharPanel_rc.h
+//#define IDD_ANSIASCII_PANEL      2700
+
+//See clipboardHistoryPanel_rc.h
+//#define IDD_CLIPBOARDHISTORY_PANEL      2800
+
+//See findCharsInRange_rc.h
+//#define IDD_FINDCHARACTERS      2900
+
+//See VerticalFileSwitcher_rc.h
+//#define IDD_DOCLIST      3000
+
+//See ProjectPanel_rc.h
+//#define IDD_PROJECTPANEL      3100
+//#define IDD_FILERELOCALIZER_DIALOG  3200
+
+//See documentMap_rc.h
+//#define IDD_DOCUMENTMAP      3300
+
+//See functionListPanel_rc.h
+//#define IDD_FUNCLIST_PANEL   3400
+
+//See fileBrowser_rc.h
+//#define IDD_FILEBROWSER 3500
+
+//See documentSnapshot_rc.h
+//#define IDD_DOCUMENSNAPSHOT 3600
+
+// See regExtDlg.h
+//#define IDD_REGEXT 4000
+
+// See shortcutRc.h
+//#define IDD_SHORTCUT_DLG      5000
+
+// See pluginsAdminRes.h
+//#define IDD_PLUGINSADMIN_DLG 5500
+
+// See preference.rc
+//#define IDD_PREFERENCE_BOX 6000
+
+#define NOTEPADPLUS_USER_INTERNAL     (WM_USER + 0000)
+	#define NPPM_INTERNAL_USERCMDLIST_MODIFIED          (NOTEPADPLUS_USER_INTERNAL + 1)
+	#define NPPM_INTERNAL_CMDLIST_MODIFIED              (NOTEPADPLUS_USER_INTERNAL + 2)
+	#define NPPM_INTERNAL_MACROLIST_MODIFIED            (NOTEPADPLUS_USER_INTERNAL + 3)
+	#define NPPM_INTERNAL_PLUGINCMDLIST_MODIFIED        (NOTEPADPLUS_USER_INTERNAL + 4)
+	#define NPPM_INTERNAL_CLEARSCINTILLAKEY             (NOTEPADPLUS_USER_INTERNAL + 5)
+	#define NPPM_INTERNAL_BINDSCINTILLAKEY              (NOTEPADPLUS_USER_INTERNAL + 6)
+	#define NPPM_INTERNAL_SCINTILLAKEYMODIFIED          (NOTEPADPLUS_USER_INTERNAL + 7)
+	#define NPPM_INTERNAL_SCINTILLAFINDERCOLLAPSE       (NOTEPADPLUS_USER_INTERNAL + 8)
+	#define NPPM_INTERNAL_SCINTILLAFINDERUNCOLLAPSE     (NOTEPADPLUS_USER_INTERNAL + 9)
+	#define NPPM_INTERNAL_DISABLEAUTOUPDATE             (NOTEPADPLUS_USER_INTERNAL + 10)
+	#define NPPM_INTERNAL_SETTING_HISTORY_SIZE          (NOTEPADPLUS_USER_INTERNAL + 11)
+	#define NPPM_INTERNAL_ISTABBARREDUCED               (NOTEPADPLUS_USER_INTERNAL + 12)
+	#define NPPM_INTERNAL_ISFOCUSEDTAB                  (NOTEPADPLUS_USER_INTERNAL + 13)
+	#define NPPM_INTERNAL_GETMENU                       (NOTEPADPLUS_USER_INTERNAL + 14)
+	#define NPPM_INTERNAL_CLEARINDICATOR                (NOTEPADPLUS_USER_INTERNAL + 15)
+	#define NPPM_INTERNAL_SCINTILLAFINDERCOPY           (NOTEPADPLUS_USER_INTERNAL + 16)
+	#define NPPM_INTERNAL_SCINTILLAFINDERSELECTALL      (NOTEPADPLUS_USER_INTERNAL + 17)
+	#define NPPM_INTERNAL_SETCARETWIDTH                 (NOTEPADPLUS_USER_INTERNAL + 18)
+	#define NPPM_INTERNAL_SETCARETBLINKRATE             (NOTEPADPLUS_USER_INTERNAL + 19)
+	#define NPPM_INTERNAL_CLEARINDICATORTAGMATCH        (NOTEPADPLUS_USER_INTERNAL + 20)
+	#define NPPM_INTERNAL_CLEARINDICATORTAGATTR         (NOTEPADPLUS_USER_INTERNAL + 21)
+	#define NPPM_INTERNAL_SWITCHVIEWFROMHWND            (NOTEPADPLUS_USER_INTERNAL + 22)
+	#define NPPM_INTERNAL_UPDATETITLEBAR                (NOTEPADPLUS_USER_INTERNAL + 23)
+	#define NPPM_INTERNAL_CANCEL_FIND_IN_FILES          (NOTEPADPLUS_USER_INTERNAL + 24)
+	#define NPPM_INTERNAL_RELOADNATIVELANG              (NOTEPADPLUS_USER_INTERNAL + 25)
+	#define NPPM_INTERNAL_PLUGINSHORTCUTMOTIFIED        (NOTEPADPLUS_USER_INTERNAL + 26)
+	#define NPPM_INTERNAL_SCINTILLAFINDERCLEARALL       (NOTEPADPLUS_USER_INTERNAL + 27)
+	#define NPPM_INTERNAL_CHANGETABBAEICONS             (NOTEPADPLUS_USER_INTERNAL + 28)
+	#define NPPM_INTERNAL_SETTING_TAB_REPLCESPACE       (NOTEPADPLUS_USER_INTERNAL + 29)
+	#define NPPM_INTERNAL_SETTING_TAB_SIZE              (NOTEPADPLUS_USER_INTERNAL + 30)
+	#define NPPM_INTERNAL_RELOADSTYLERS                 (NOTEPADPLUS_USER_INTERNAL + 31)
+	#define NPPM_INTERNAL_DOCORDERCHANGED               (NOTEPADPLUS_USER_INTERNAL + 32)
+	#define NPPM_INTERNAL_SETMULTISELCTION              (NOTEPADPLUS_USER_INTERNAL + 33)
+	#define NPPM_INTERNAL_SCINTILLAFINDEROPENALL        (NOTEPADPLUS_USER_INTERNAL + 34)
+	#define NPPM_INTERNAL_RECENTFILELIST_UPDATE         (NOTEPADPLUS_USER_INTERNAL + 35)
+	#define NPPM_INTERNAL_RECENTFILELIST_SWITCH         (NOTEPADPLUS_USER_INTERNAL + 36)
+	#define NPPM_INTERNAL_GETSCINTEDTVIEW               (NOTEPADPLUS_USER_INTERNAL + 37)
+	#define NPPM_INTERNAL_ENABLESNAPSHOT                (NOTEPADPLUS_USER_INTERNAL + 38)
+	#define NPPM_INTERNAL_SAVECURRENTSESSION            (NOTEPADPLUS_USER_INTERNAL + 39)
+	#define NPPM_INTERNAL_FINDINFINDERDLG               (NOTEPADPLUS_USER_INTERNAL + 40)
+	#define NPPM_INTERNAL_REMOVEFINDER                  (NOTEPADPLUS_USER_INTERNAL + 41)
+	#define NPPM_INTERNAL_RELOADSCROLLTOEND			    (NOTEPADPLUS_USER_INTERNAL + 42)  // Used by Monitoring feature
+	#define NPPM_INTERNAL_FINDKEYCONFLICTS              (NOTEPADPLUS_USER_INTERNAL + 43)
+	#define NPPM_INTERNAL_SCROLLBEYONDLASTLINE          (NOTEPADPLUS_USER_INTERNAL + 44)
+	#define NPPM_INTERNAL_SETWORDCHARS                  (NOTEPADPLUS_USER_INTERNAL + 45)
+	#define NPPM_INTERNAL_EXPORTFUNCLISTANDQUIT         (NOTEPADPLUS_USER_INTERNAL + 46)
+	#define NPPM_INTERNAL_PRNTANDQUIT                   (NOTEPADPLUS_USER_INTERNAL + 47)
+	#define NPPM_INTERNAL_SAVEBACKUP        		    (NOTEPADPLUS_USER_INTERNAL + 48)
+	#define NPPM_INTERNAL_STOPMONITORING                (NOTEPADPLUS_USER_INTERNAL + 49) // Used by Monitoring feature
+	#define NPPM_INTERNAL_EDGEBACKGROUND                (NOTEPADPLUS_USER_INTERNAL + 50)
+	#define NPPM_INTERNAL_EDGEMULTISETSIZE              (NOTEPADPLUS_USER_INTERNAL + 51)
+	#define NPPM_INTERNAL_UPDATECLICKABLELINKS          (NOTEPADPLUS_USER_INTERNAL + 52)
+	#define NPPM_INTERNAL_SCINTILLAFINDERWRAP           (NOTEPADPLUS_USER_INTERNAL + 53)
+	#define NPPM_INTERNAL_MINIMIZED_TRAY                (NOTEPADPLUS_USER_INTERNAL + 54)
+	#define NPPM_INTERNAL_SCINTILLAFINDERCOPYVERBATIM   (NOTEPADPLUS_USER_INTERNAL + 55)
+	#define NPPM_INTERNAL_FINDINPROJECTS                (NOTEPADPLUS_USER_INTERNAL + 56)
+	#define NPPM_INTERNAL_SCINTILLAFINDERPURGE          (NOTEPADPLUS_USER_INTERNAL + 57)
+	#define NPPM_INTERNAL_UPDATETEXTZONEPADDING         (NOTEPADPLUS_USER_INTERNAL + 58)
+	#define NPPM_INTERNAL_REFRESHDARKMODE				(NOTEPADPLUS_USER_INTERNAL + 59)
+	#define NPPM_INTERNAL_SCINTILLAFINDERCOPYPATHS      (NOTEPADPLUS_USER_INTERNAL + 60)
+	#define NPPM_INTERNAL_REFRESHWORKDIR                (NOTEPADPLUS_USER_INTERNAL + 61)
+	#define NPPM_INTERNAL_VIRTUALSPACE                  (NOTEPADPLUS_USER_INTERNAL + 62)
+	#define NPPM_INTERNAL_CARETLINEFRAME                (NOTEPADPLUS_USER_INTERNAL + 63)
+	#define NPPM_INTERNAL_CRLFFORMCHANGED               (NOTEPADPLUS_USER_INTERNAL + 64)
+	#define NPPM_INTERNAL_CRLFLAUNCHSTYLECONF           (NOTEPADPLUS_USER_INTERNAL + 65)
+	#define NPPM_INTERNAL_LAUNCHPREFERENCES             (NOTEPADPLUS_USER_INTERNAL + 66)
+	#define NPPM_INTERNAL_ENABLECHANGEHISTORY           (NOTEPADPLUS_USER_INTERNAL + 67)
+	#define NPPM_INTERNAL_CLEANSMARTHILITING            (NOTEPADPLUS_USER_INTERNAL + 68)
+	#define NPPM_INTERNAL_CLEANBRACEMATCH               (NOTEPADPLUS_USER_INTERNAL + 69)
+	#define NPPM_INTERNAL_STYLECHANGE                   (NOTEPADPLUS_USER_INTERNAL + 70)
+
+// See Notepad_plus_msgs.h
+//#define NOTEPADPLUS_USER   (WM_USER + 1000)
+
+    //
+    // Used by Doc Monitor plugin
+    //
+	#define NPPM_INTERNAL_CHECKDOCSTATUS (NPPMSG + 53)
+    // VOID NPPM_CHECKDOCSTATUS(0, 0)
+    // check all opened documents status.
+    // If files are modified, then reloaod (with or without prompt, it depends on settings).
+    // if files are deleted, then prompt user to close the documents
+
+	#define NPPM_INTERNAL_ENABLECHECKDOCOPT (NPPMSG + 54)
+    // VOID NPPM_ENABLECHECKDOCOPT(OPT, 0)
+        // where OPT is :
+    	#define CHECKDOCOPT_NONE 0
+    	#define CHECKDOCOPT_UPDATESILENTLY 1
+    	#define CHECKDOCOPT_UPDATEGO2END 2
+
+    //
+    // Used by netnote plugin
+    //
+	#define NPPM_INTERNAL_SETFILENAME (NPPMSG + 63)
+    //wParam: BufferID to rename
+    //lParam: name to set (TCHAR*)
+    //Buffer must have been previously unnamed (eg "new 1" document types)
+
+
+
+#define SCINTILLA_USER     (WM_USER + 2000)
+
+
+#define MACRO_USER    (WM_USER + 4000)
+//	#define WM_GETCURRENTMACROSTATUS (MACRO_USER + 01) // Replaced with NPPM_GETCURRENTMACROSTATUS
+	#define WM_MACRODLGRUNMACRO       (MACRO_USER + 02)
+
+
+// See Notepad_plus_msgs.h
+//#define RUNCOMMAND_USER    (WM_USER + 3000)
+#define SPLITTER_USER      (WM_USER + 4000)
+#define WORDSTYLE_USER     (WM_USER + 5000)
+#define COLOURPOPUP_USER   (WM_USER + 6000)
+#define BABYGRID_USER      (WM_USER + 7000)
+
+//#define IDD_DOCKING_MNG (IDM  + 7000)
+
+#define MENUINDEX_FILE     0
+#define MENUINDEX_EDIT     1
+#define MENUINDEX_SEARCH   2
+#define MENUINDEX_VIEW     3
+#define MENUINDEX_FORMAT   4
+#define MENUINDEX_LANGUAGE 5
+#define MENUINDEX_SETTINGS 6
+#define MENUINDEX_TOOLS    7
+#define MENUINDEX_MACRO    8
+#define MENUINDEX_RUN      9
+#define MENUINDEX_PLUGINS  10
+#define MENUINDEX_WINDOW   11
+#define MENUINDEX_HELP     12
+#define MENUINDEX_LIST     14