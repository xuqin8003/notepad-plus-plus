--- conflicted
+++ resolved
@@ -1,689 +1,686 @@
-// This file is part of Notepad++ project
-// Copyright (C)2021 Don HO <don.h@free.fr>
-
-// This program is free software: you can redistribute it and/or modify
-// it under the terms of the GNU General Public License as published by
-// the Free Software Foundation, either version 3 of the License, or
-// at your option any later version.
-//
-// This program is distributed in the hope that it will be useful,
-// but WITHOUT ANY WARRANTY; without even the implied warranty of
-// MERCHANTABILITY or FITNESS FOR A PARTICULAR PURPOSE. See the
-// GNU General Public License for more details.
-//
-// You should have received a copy of the GNU General Public License
-// along with this program.  If not, see <https://www.gnu.org/licenses/>.
-
-
-#include "AboutDlg.h"
-#include "Parameters.h"
-#include "localization.h"
-
-#ifdef _MSC_VER
-#pragma warning(disable : 4996) // for GetVersion()
-#endif
-
-intptr_t CALLBACK AboutDlg::run_dlgProc(UINT message, WPARAM wParam, LPARAM lParam)
-{
-	switch (message)
-	{
-		case WM_INITDIALOG:
-		{
-			NppDarkMode::autoSubclassAndThemeChildControls(_hSelf);
-
-			HWND compileDateHandle = ::GetDlgItem(_hSelf, IDC_BUILD_DATETIME);
-			generic_string buildTime = L"Build time: ";
-
-			WcharMbcsConvertor& wmc = WcharMbcsConvertor::getInstance();
-			buildTime +=  wmc.char2wchar(__DATE__, CP_ACP);
-			buildTime += L" - ";
-			buildTime +=  wmc.char2wchar(__TIME__, CP_ACP);
-
-			NppParameters& nppParam = NppParameters::getInstance();
-			LPCTSTR bitness = nppParam.archType() == IMAGE_FILE_MACHINE_I386 ? L"(32-bit)" : nppParam.archType() == IMAGE_FILE_MACHINE_AMD64 ? L"(64-bit)" : L"(ARM 64-bit)";
-			::SetDlgItemText(_hSelf, IDC_VERSION_BIT, bitness);
-
-			::SendMessage(compileDateHandle, WM_SETTEXT, 0, reinterpret_cast<LPARAM>(buildTime.c_str()));
-			::EnableWindow(compileDateHandle, FALSE);
-
-            HWND licenceEditHandle = ::GetDlgItem(_hSelf, IDC_LICENCE_EDIT);
-			::SendMessage(licenceEditHandle, WM_SETTEXT, 0, reinterpret_cast<LPARAM>(LICENCE_TXT));
-
-            //_emailLink.init(_hInst, _hSelf);
-			//_emailLink.create(::GetDlgItem(_hSelf, IDC_AUTHOR_NAME), L"mailto:don.h@free.fr";
-			//_emailLink.create(::GetDlgItem(_hSelf, IDC_AUTHOR_NAME), L"https://notepad-plus-plus.org/news/v781-free-uyghur-edition/";
-			//_emailLink.create(::GetDlgItem(_hSelf, IDC_AUTHOR_NAME), L"https://notepad-plus-plus.org/news/v792-stand-with-hong-kong/";
-			//_emailLink.create(::GetDlgItem(_hSelf, IDC_AUTHOR_NAME), L"https://notepad-plus-plus.org/news/v791-pour-samuel-paty/";
-			//_pageLink.create(::GetDlgItem(_hSelf, IDC_HOME_ADDR), L"https://notepad-plus-plus.org/news/v843-unhappy-users-edition/";
-			//_pageLink.create(::GetDlgItem(_hSelf, IDC_HOME_ADDR), L"https://notepad-plus-plus.org/news/v844-happy-users-edition/";
-            //_pageLink.create(::GetDlgItem(_hSelf, IDC_HOME_ADDR), L"https://notepad-plus-plus.org/news/v86-20thyearanniversary";
-
-            _pageLink.init(_hInst, _hSelf);
-            _pageLink.create(::GetDlgItem(_hSelf, IDC_HOME_ADDR), L"https://notepad-plus-plus.org/");
-
-
-			getClientRect(_rc);
-
-			return TRUE;
-		}
-
-		case WM_CTLCOLORDLG:
-		case WM_CTLCOLORSTATIC:
-		{
-			return NppDarkMode::onCtlColorDarker(reinterpret_cast<HDC>(wParam));
-		}
-
-		case WM_PRINTCLIENT:
-		{
-			if (NppDarkMode::isEnabled())
-			{
-				return TRUE;
-			}
-			break;
-		}
-
-		case NPPM_INTERNAL_REFRESHDARKMODE:
-		{
-			NppDarkMode::autoThemeChildControls(_hSelf);
-			if (_hIcon != nullptr)
-			{
-				::DestroyIcon(_hIcon);
-				_hIcon = nullptr;
-			}
-			return TRUE;
-		}
-
-		case WM_DPICHANGED:
-		{
-			DPIManagerV2::setDpiWP(wParam);
-			destroy();
-			//setPositionDpi(lParam);
-			getClientRect(_rc);
-
-			return TRUE;
-		}
-
-		case WM_DRAWITEM:
-		{
-			const int iconSize = DPIManagerV2::scale(80);
-			if (_hIcon == nullptr)
-			{
-				DPIManagerV2::loadIcon(_hInst, MAKEINTRESOURCE(NppDarkMode::isEnabled() ? IDI_CHAMELEON_DM : IDI_CHAMELEON), iconSize, iconSize, &_hIcon);
-			}
-
-			//HICON hIcon = (HICON)::LoadImage(_hInst, MAKEINTRESOURCE(IDI_JESUISCHARLIE), IMAGE_ICON, 64, 64, LR_DEFAULTSIZE);
-			//HICON hIcon = (HICON)::LoadImage(_hInst, MAKEINTRESOURCE(IDI_GILETJAUNE), IMAGE_ICON, 64, 64, LR_DEFAULTSIZE);
-			//HICON hIcon = (HICON)::LoadImage(_hInst, MAKEINTRESOURCE(IDI_SAMESEXMARRIAGE), IMAGE_ICON, 64, 64, LR_DEFAULTSIZE);
-<<<<<<< HEAD
-			DRAWITEMSTRUCT* pdis = reinterpret_cast<DRAWITEMSTRUCT *>(lParam);
-			::DrawIconEx(pdis->hDC, 0, 0, hIcon, w, h, 0, NULL, DI_NORMAL);
-=======
-			auto pdis = reinterpret_cast<DRAWITEMSTRUCT*>(lParam);
-			::DrawIconEx(pdis->hDC, 0, 0, _hIcon, iconSize, iconSize, 0, nullptr, DI_NORMAL);
->>>>>>> 8672d95c
-			return TRUE;
-		}
-
-		case WM_COMMAND:
-		{
-			switch (wParam)
-			{
-				case IDCANCEL :
-				case IDOK :
-					display(false);
-					return TRUE;
-
-				default :
-					break;
-			}
-			break;
-		}
-
-		case WM_DESTROY:
-		{
-			destroy();
-			return TRUE;
-		}
-	}
-	return FALSE;
-}
-
-void AboutDlg::doDialog()
-{
-	if (!isCreated())
-		create(IDD_ABOUTBOX);
-
-	// Adjust the position of AboutBox
-	goToCenter(SWP_HIDEWINDOW | SWP_NOSIZE | SWP_NOACTIVATE);
-	goToCenter(SWP_SHOWWINDOW | SWP_NOSIZE);
-}
-
-
-intptr_t CALLBACK DebugInfoDlg::run_dlgProc(UINT message, WPARAM wParam, LPARAM lParam)
-{
-	switch (message)
-	{
-		case WM_INITDIALOG:
-		{
-			NppParameters& nppParam = NppParameters::getInstance();
-			NppGUI& nppGui = nppParam.getNppGUI();
-
-			NppDarkMode::autoSubclassAndThemeChildControls(_hSelf);
-
-			// Notepad++ version
-			_debugInfoStr = NOTEPAD_PLUS_VERSION;
-			_debugInfoStr += nppParam.archType() == IMAGE_FILE_MACHINE_I386 ? L"   (32-bit)" : nppParam.archType() == IMAGE_FILE_MACHINE_AMD64 ? L"   (64-bit)" : L"   (ARM 64-bit)";
-			_debugInfoStr += L"\r\n";
-
-			// Build time
-			_debugInfoStr += L"Build time : ";
-			generic_string buildTime;
-			WcharMbcsConvertor& wmc = WcharMbcsConvertor::getInstance();
-			buildTime += wmc.char2wchar(__DATE__, CP_ACP);
-			buildTime += L" - ";
-			buildTime += wmc.char2wchar(__TIME__, CP_ACP);
-			_debugInfoStr += buildTime;
-			_debugInfoStr += L"\r\n";
-
-#if defined(__clang__)
-			_debugInfoStr += L"Built with : Clang ";
-			_debugInfoStr += wmc.char2wchar(__clang_version__, CP_ACP);
-			_debugInfoStr += L"\r\n";
-#elif defined(__GNUC__)
-			_debugInfoStr += L"Built with : GCC ";
-			_debugInfoStr += wmc.char2wchar(__VERSION__, CP_ACP);
-			_debugInfoStr += L"\r\n";
-#elif !defined(_MSC_VER)
-			_debugInfoStr += L"Built with : (unknown)\r\n";
-#endif
-
-			// Binary path
-			_debugInfoStr += L"Path : ";
-			TCHAR nppFullPath[MAX_PATH]{};
-			::GetModuleFileName(NULL, nppFullPath, MAX_PATH);
-			_debugInfoStr += nppFullPath;
-			_debugInfoStr += L"\r\n";
-
-			// Command line as specified for program launch
-			// The _cmdLinePlaceHolder will be replaced later by refreshDebugInfo()
-			_debugInfoStr += L"Command Line : ";
-			_debugInfoStr += _cmdLinePlaceHolder;
-			_debugInfoStr += L"\r\n";
-
-			// Administrator mode
-			_debugInfoStr += L"Admin mode : ";
-			_debugInfoStr += _isAdmin ? L"ON" : L"OFF";
-			_debugInfoStr += L"\r\n";
-
-			// local conf
-			_debugInfoStr += L"Local Conf mode : ";
-			bool doLocalConf = (NppParameters::getInstance()).isLocal();
-			_debugInfoStr += doLocalConf ? L"ON" : L"OFF";
-			_debugInfoStr += L"\r\n";
-
-			// Cloud config directory
-			_debugInfoStr += L"Cloud Config : ";
-			const generic_string& cloudPath = nppParam.getNppGUI()._cloudPath;
-			_debugInfoStr += cloudPath.empty() ? L"OFF" : cloudPath;
-			_debugInfoStr += L"\r\n";
-
-			// Periodic Backup
-			_debugInfoStr += L"Periodic Backup : ";
-			_debugInfoStr += nppGui.isSnapshotMode() ? L"ON" : L"OFF";
-			_debugInfoStr += L"\r\n";
-
-			// OS information
-			HKEY hKey = nullptr;
-			DWORD dataSize = 0;
-
-			constexpr size_t bufSize = 96;
-			TCHAR szProductName[bufSize] = {'\0'};
-			constexpr size_t bufSizeBuildNumber = 32;
-			TCHAR szCurrentBuildNumber[bufSizeBuildNumber] = {'\0'};
-			TCHAR szReleaseId[32] = {'\0'};
-			DWORD dwUBR = 0;
-			constexpr size_t bufSizeUBR = 12;
-			TCHAR szUBR[bufSizeUBR] = L"0";
-
-			// NOTE: RegQueryValueExW is not guaranteed to return null-terminated strings
-			if (RegOpenKeyExW(HKEY_LOCAL_MACHINE, L"SOFTWARE\\Microsoft\\Windows NT\\CurrentVersion", 0, KEY_READ, &hKey) == ERROR_SUCCESS)
-			{
-				dataSize = sizeof(szProductName);
-				RegQueryValueExW(hKey, L"ProductName", NULL, NULL, reinterpret_cast<LPBYTE>(szProductName), &dataSize);
-				szProductName[sizeof(szProductName) / sizeof(TCHAR) - 1] = '\0';
-
-				dataSize = sizeof(szReleaseId);
-				if(RegQueryValueExW(hKey, L"DisplayVersion", NULL, NULL, reinterpret_cast<LPBYTE>(szReleaseId), &dataSize) != ERROR_SUCCESS)
-				{
-					dataSize = sizeof(szReleaseId);
-					RegQueryValueExW(hKey, L"ReleaseId", NULL, NULL, reinterpret_cast<LPBYTE>(szReleaseId), &dataSize);
-				}
-				szReleaseId[sizeof(szReleaseId) / sizeof(TCHAR) - 1] = '\0';
-
-				dataSize = sizeof(szCurrentBuildNumber);
-				RegQueryValueExW(hKey, L"CurrentBuildNumber", NULL, NULL, reinterpret_cast<LPBYTE>(szCurrentBuildNumber), &dataSize);
-				szCurrentBuildNumber[sizeof(szCurrentBuildNumber) / sizeof(TCHAR) - 1] = '\0';
-
-				dataSize = sizeof(DWORD);
-				if (RegQueryValueExW(hKey, L"UBR", NULL, NULL, reinterpret_cast<LPBYTE>(&dwUBR), &dataSize) == ERROR_SUCCESS)
-				{
-					swprintf(szUBR, bufSizeUBR, L"%u", dwUBR);
-				}
-
-				RegCloseKey(hKey);
-			}
-
-			// Get alternative OS information
-			if (szProductName[0] == '\0')
-			{
-				swprintf(szProductName, bufSize, L"%s", (NppParameters::getInstance()).getWinVersionStr().c_str());
-			}
-			else if (NppDarkMode::isWindows11())
-			{
-				generic_string tmpProductName = szProductName;
-				constexpr size_t strLen = 10U;
-				const TCHAR strWin10[strLen + 1U] = L"Windows 10";
-				const size_t pos = tmpProductName.find(strWin10);
-				if (pos < (bufSize - strLen - 1U))
-				{
-					tmpProductName.replace(pos, strLen, L"Windows 11");
-					swprintf(szProductName, bufSize, L"%s", tmpProductName.c_str());
-				}
-			}
-
-			if (szCurrentBuildNumber[0] == '\0')
-			{
-				DWORD dwVersion = GetVersion();
-				if (dwVersion < 0x80000000)
-				{
-					swprintf(szCurrentBuildNumber, bufSizeBuildNumber, L"%u", HIWORD(dwVersion));
-				}
-			}
-
-			_debugInfoStr += L"OS Name : ";
-			_debugInfoStr += szProductName;
-			_debugInfoStr += L" (";
-			_debugInfoStr += (NppParameters::getInstance()).getWinVerBitStr();
-			_debugInfoStr += L")";
-			_debugInfoStr += L"\r\n";
-
-			if (szReleaseId[0] != '\0')
-			{
-				_debugInfoStr += L"OS Version : ";
-				_debugInfoStr += szReleaseId;
-				_debugInfoStr += L"\r\n";
-			}
-
-			if (szCurrentBuildNumber[0] != '\0')
-			{
-				_debugInfoStr += L"OS Build : ";
-				_debugInfoStr += szCurrentBuildNumber;
-				_debugInfoStr += L".";
-				_debugInfoStr += szUBR;
-				_debugInfoStr += L"\r\n";
-			}
-
-			{
-				constexpr size_t bufSizeACP = 32;
-				TCHAR szACP[bufSizeACP] = { '\0' };
-				swprintf(szACP, bufSizeACP, L"%u", ::GetACP());
-				_debugInfoStr += L"Current ANSI codepage : ";
- 				_debugInfoStr += szACP;
-				_debugInfoStr += L"\r\n";
-			}
-
-			// Detect WINE
-			PWINEGETVERSION pWGV = nullptr;
-			HMODULE hNtdllModule = GetModuleHandle(L"ntdll.dll");
-			if (hNtdllModule)
-			{
-				pWGV = reinterpret_cast<PWINEGETVERSION>(GetProcAddress(hNtdllModule, "wine_get_version"));
-			}
-
-			if (pWGV != nullptr)
-			{
-				constexpr size_t bufSizeWineVer = 32;
-				TCHAR szWINEVersion[bufSizeWineVer] = { '\0' };
-				swprintf(szWINEVersion, bufSizeWineVer, L"%hs", pWGV());
-
-				_debugInfoStr += L"WINE : ";
-				_debugInfoStr += szWINEVersion;
-				_debugInfoStr += L"\r\n";
-			}
-
-			// Plugins
-			_debugInfoStr += L"Plugins : ";
-			_debugInfoStr += _loadedPlugins.length() == 0 ? L"none" : _loadedPlugins;
-			_debugInfoStr += L"\r\n";
-
-			getClientRect(_rc);
-			return TRUE;
-		}
-
-		case WM_CTLCOLORDLG:
-		case WM_CTLCOLORSTATIC:
-		{
-			return NppDarkMode::onCtlColorDarker(reinterpret_cast<HDC>(wParam));
-		}
-
-		case WM_PRINTCLIENT:
-		{
-			if (NppDarkMode::isEnabled())
-			{
-				return TRUE;
-			}
-			break;
-		}
-
-		case NPPM_INTERNAL_REFRESHDARKMODE:
-		{
-			NppDarkMode::autoThemeChildControls(_hSelf);
-			return TRUE;
-		}
-
-		case WM_DPICHANGED:
-		{
-			DPIManagerV2::setDpiWP(wParam);
-			getClientRect(_rc);
-			setPositionDpi(lParam);
-
-			return TRUE;
-		}
-
-		case WM_COMMAND:
-		{
-			switch (wParam)
-			{
-				case IDCANCEL:
-				case IDOK:
-					display(false);
-					return TRUE;
-
-				case IDC_DEBUGINFO_COPYLINK:
-				{
-					// Visual effect
-					::SendDlgItemMessage(_hSelf, IDC_DEBUGINFO_EDIT, EM_SETSEL, 0, _debugInfoDisplay.length() - 1);
-
-					// Copy to clipboard
-					str2Clipboard(_debugInfoDisplay, _hSelf);
-
-					// Set focus to edit control
-					::SendMessage(_hSelf, WM_NEXTDLGCTL, reinterpret_cast<WPARAM>(::GetDlgItem(_hSelf, IDC_DEBUGINFO_EDIT)), TRUE);
-
-					return TRUE;
-				}
-				default:
-					break;
-			}
-			break;
-		}
-
-		case WM_DESTROY:
-		{
-			return TRUE;
-		}
-	}
-	return FALSE;
-}
-
-void DebugInfoDlg::doDialog()
-{
-	if (!isCreated())
-		create(IDD_DEBUGINFOBOX);
-
-	// Refresh the Debug Information.
-	// For example, the command line parameters may have changed since this dialog was last opened during this session.
-	refreshDebugInfo();
-
-	// Adjust the position of DebugBox
-	goToCenter(SWP_HIDEWINDOW | SWP_NOSIZE | SWP_NOACTIVATE);
-	goToCenter(SWP_SHOWWINDOW | SWP_NOSIZE);
-}
-
-void DebugInfoDlg::refreshDebugInfo()
-{
-	_debugInfoDisplay = _debugInfoStr;
-
-	size_t replacePos = _debugInfoDisplay.find(_cmdLinePlaceHolder);
-	if (replacePos != std::string::npos)
-	{
-		_debugInfoDisplay.replace(replacePos, _cmdLinePlaceHolder.length(), NppParameters::getInstance().getCmdLineString());
-	}
-
-	// Set Debug Info text and leave the text in selected state
-	::SetDlgItemText(_hSelf, IDC_DEBUGINFO_EDIT, _debugInfoDisplay.c_str());
-	::SendDlgItemMessage(_hSelf, IDC_DEBUGINFO_EDIT, EM_SETSEL, 0, _debugInfoDisplay.length() - 1);
-	::SetFocus(::GetDlgItem(_hSelf, IDC_DEBUGINFO_EDIT));
-}
-
-
-void DoSaveOrNotBox::doDialog(bool isRTL)
-{
-
-	if (isRTL)
-	{
-		DLGTEMPLATE *pMyDlgTemplate = NULL;
-		HGLOBAL hMyDlgTemplate = makeRTLResource(IDD_DOSAVEORNOTBOX, &pMyDlgTemplate);
-		::DialogBoxIndirectParam(_hInst, pMyDlgTemplate, _hParent, dlgProc, reinterpret_cast<LPARAM>(this));
-		::GlobalFree(hMyDlgTemplate);
-	}
-	else
-		::DialogBoxParam(_hInst, MAKEINTRESOURCE(IDD_DOSAVEORNOTBOX), _hParent, dlgProc, reinterpret_cast<LPARAM>(this));
-}
-
-void DoSaveOrNotBox::changeLang()
-{
-	generic_string msg;
-	generic_string defaultMessage = L"Save file \"$STR_REPLACE$\" ?";
-	NativeLangSpeaker* nativeLangSpeaker = NppParameters::getInstance().getNativeLangSpeaker();
-
-	if (nativeLangSpeaker->changeDlgLang(_hSelf, "DoSaveOrNot"))
-	{
-		constexpr unsigned char len = 255;
-		TCHAR text[len]{};
-		::GetDlgItemText(_hSelf, IDC_DOSAVEORNOTTEXT, text, len);
-		msg = text;
-	}
-
-	if (msg.empty())
-		msg = defaultMessage;
-
-	msg = stringReplace(msg, L"$STR_REPLACE$", _fn);
-	::SetDlgItemText(_hSelf, IDC_DOSAVEORNOTTEXT, msg.c_str());
-}
-
-intptr_t CALLBACK DoSaveOrNotBox::run_dlgProc(UINT message, WPARAM wParam, LPARAM lParam)
-{
-	switch (message)
-	{
-		case WM_INITDIALOG :
-		{
-			NppDarkMode::autoSubclassAndThemeChildControls(_hSelf);
-
-			changeLang();
-			::EnableWindow(::GetDlgItem(_hSelf, IDRETRY), _isMulti);
-			::EnableWindow(::GetDlgItem(_hSelf, IDIGNORE), _isMulti);
-			goToCenter(SWP_SHOWWINDOW | SWP_NOSIZE);
-			return TRUE;
-		}
-
-		case WM_CTLCOLORDLG:
-		case WM_CTLCOLORSTATIC:
-		{
-			return NppDarkMode::onCtlColorDarker(reinterpret_cast<HDC>(wParam));
-		}
-
-		case WM_PRINTCLIENT:
-		{
-			if (NppDarkMode::isEnabled())
-			{
-				return TRUE;
-			}
-			break;
-		}
-
-		case WM_DPICHANGED:
-		{
-			DPIManagerV2::setDpiWP(wParam);
-			setPositionDpi(lParam);
-
-			return TRUE;
-		}
-
-		case WM_COMMAND:
-		{
-			switch (LOWORD(wParam))
-			{
-				case IDCANCEL:
-				{
-					::EndDialog(_hSelf, -1);
-					clickedButtonId = IDCANCEL;
-					return TRUE;
-				}
-
-				case IDYES:
-				{
-					::EndDialog(_hSelf, 0);
-					clickedButtonId = IDYES;
-					return TRUE;
-				}
-
-				case IDNO:
-				{
-					::EndDialog(_hSelf, 0);
-					clickedButtonId = IDNO;
-					return TRUE;
-				}
-
-				case IDIGNORE:
-				{
-					::EndDialog(_hSelf, 0);
-					clickedButtonId = IDIGNORE;
-					return TRUE;
-				}
-
-				case IDRETRY:
-				{
-					::EndDialog(_hSelf, 0);
-					clickedButtonId = IDRETRY;
-					return TRUE;
-				}
-			}
-			break;
-		}
-		default:
-			return FALSE;
-	}
-	return FALSE;
-}
-
-
-void DoSaveAllBox::doDialog(bool isRTL)
-{
-
-	if (isRTL)
-	{
-		DLGTEMPLATE* pMyDlgTemplate = NULL;
-		HGLOBAL hMyDlgTemplate = makeRTLResource(IDD_DOSAVEALLBOX, &pMyDlgTemplate);
-		::DialogBoxIndirectParam(_hInst, pMyDlgTemplate, _hParent, dlgProc, reinterpret_cast<LPARAM>(this));
-		::GlobalFree(hMyDlgTemplate);
-	}
-	else
-		::DialogBoxParam(_hInst, MAKEINTRESOURCE(IDD_DOSAVEALLBOX), _hParent, dlgProc, reinterpret_cast<LPARAM>(this));
-}
-
-void DoSaveAllBox::changeLang()
-{
-	generic_string msg;
-	generic_string defaultMessage = L"Are you sure you want to save all modified documents?\r\rChoose \"Always Yes\" if you don't want to see this dialog again.\rYou can re-activate this dialog in Preferences later.";
-	NativeLangSpeaker* nativeLangSpeaker = NppParameters::getInstance().getNativeLangSpeaker();
-
-	if (nativeLangSpeaker->changeDlgLang(_hSelf, "DoSaveAll"))
-	{
-		constexpr size_t len = 1024;
-		TCHAR text[len]{};
-		::GetDlgItemText(_hSelf, IDC_DOSAVEALLTEXT, text, len);
-		msg = text;
-	}
-
-	if (msg.empty())
-		msg = defaultMessage;
-
-	::SetDlgItemText(_hSelf, IDC_DOSAVEALLTEXT, msg.c_str());
-}
-
-intptr_t CALLBACK DoSaveAllBox::run_dlgProc(UINT message, WPARAM wParam, LPARAM lParam)
-{
-	switch (message)
-	{
-	case WM_INITDIALOG:
-	{
-		NppDarkMode::autoSubclassAndThemeChildControls(_hSelf);
-
-		changeLang();
-		goToCenter(SWP_SHOWWINDOW | SWP_NOSIZE);
-		return TRUE;
-	}
-
-	case WM_CTLCOLORDLG:
-	case WM_CTLCOLORSTATIC:
-	{
-		return NppDarkMode::onCtlColorDarker(reinterpret_cast<HDC>(wParam));
-	}
-
-	case WM_PRINTCLIENT:
-	{
-		if (NppDarkMode::isEnabled())
-		{
-			return TRUE;
-		}
-		break;
-	}
-
-	case WM_DPICHANGED:
-	{
-		DPIManagerV2::setDpiWP(wParam);
-		setPositionDpi(lParam);
-
-		return TRUE;
-	}
-
-	case WM_COMMAND:
-	{
-		switch (LOWORD(wParam))
-		{
-			case IDCANCEL:
-			{
-				::EndDialog(_hSelf, -1);
-				clickedButtonId = IDCANCEL;
-				return TRUE;
-			}
-
-			case IDYES:
-			{
-				::EndDialog(_hSelf, 0);
-				clickedButtonId = IDYES;
-				return TRUE;
-			}
-
-			case IDNO:
-			{
-				::EndDialog(_hSelf, 0);
-				clickedButtonId = IDNO;
-				return TRUE;
-			}
-
-			case IDRETRY:
-			{
-				::EndDialog(_hSelf, 0);
-				clickedButtonId = IDRETRY;
-				return TRUE;
-			}
-		}
-		break;
-	}
-	default:
-		return FALSE;
-	}
-	return FALSE;
-}
+// This file is part of Notepad++ project
+// Copyright (C)2021 Don HO <don.h@free.fr>
+
+// This program is free software: you can redistribute it and/or modify
+// it under the terms of the GNU General Public License as published by
+// the Free Software Foundation, either version 3 of the License, or
+// at your option any later version.
+//
+// This program is distributed in the hope that it will be useful,
+// but WITHOUT ANY WARRANTY; without even the implied warranty of
+// MERCHANTABILITY or FITNESS FOR A PARTICULAR PURPOSE. See the
+// GNU General Public License for more details.
+//
+// You should have received a copy of the GNU General Public License
+// along with this program.  If not, see <https://www.gnu.org/licenses/>.
+
+
+#include "AboutDlg.h"
+#include "Parameters.h"
+#include "localization.h"
+
+#ifdef _MSC_VER
+#pragma warning(disable : 4996) // for GetVersion()
+#endif
+
+intptr_t CALLBACK AboutDlg::run_dlgProc(UINT message, WPARAM wParam, LPARAM lParam)
+{
+	switch (message)
+	{
+		case WM_INITDIALOG:
+		{
+			NppDarkMode::autoSubclassAndThemeChildControls(_hSelf);
+
+			HWND compileDateHandle = ::GetDlgItem(_hSelf, IDC_BUILD_DATETIME);
+			generic_string buildTime = L"Build time: ";
+
+			WcharMbcsConvertor& wmc = WcharMbcsConvertor::getInstance();
+			buildTime +=  wmc.char2wchar(__DATE__, CP_ACP);
+			buildTime += L" - ";
+			buildTime +=  wmc.char2wchar(__TIME__, CP_ACP);
+
+			NppParameters& nppParam = NppParameters::getInstance();
+			LPCTSTR bitness = nppParam.archType() == IMAGE_FILE_MACHINE_I386 ? L"(32-bit)" : nppParam.archType() == IMAGE_FILE_MACHINE_AMD64 ? L"(64-bit)" : L"(ARM 64-bit)";
+			::SetDlgItemText(_hSelf, IDC_VERSION_BIT, bitness);
+
+			::SendMessage(compileDateHandle, WM_SETTEXT, 0, reinterpret_cast<LPARAM>(buildTime.c_str()));
+			::EnableWindow(compileDateHandle, FALSE);
+
+            HWND licenceEditHandle = ::GetDlgItem(_hSelf, IDC_LICENCE_EDIT);
+			::SendMessage(licenceEditHandle, WM_SETTEXT, 0, reinterpret_cast<LPARAM>(LICENCE_TXT));
+
+            //_emailLink.init(_hInst, _hSelf);
+			//_emailLink.create(::GetDlgItem(_hSelf, IDC_AUTHOR_NAME), L"mailto:don.h@free.fr";
+			//_emailLink.create(::GetDlgItem(_hSelf, IDC_AUTHOR_NAME), L"https://notepad-plus-plus.org/news/v781-free-uyghur-edition/";
+			//_emailLink.create(::GetDlgItem(_hSelf, IDC_AUTHOR_NAME), L"https://notepad-plus-plus.org/news/v792-stand-with-hong-kong/";
+			//_emailLink.create(::GetDlgItem(_hSelf, IDC_AUTHOR_NAME), L"https://notepad-plus-plus.org/news/v791-pour-samuel-paty/";
+			//_pageLink.create(::GetDlgItem(_hSelf, IDC_HOME_ADDR), L"https://notepad-plus-plus.org/news/v843-unhappy-users-edition/";
+			//_pageLink.create(::GetDlgItem(_hSelf, IDC_HOME_ADDR), L"https://notepad-plus-plus.org/news/v844-happy-users-edition/";
+            //_pageLink.create(::GetDlgItem(_hSelf, IDC_HOME_ADDR), L"https://notepad-plus-plus.org/news/v86-20thyearanniversary";
+
+            _pageLink.init(_hInst, _hSelf);
+            _pageLink.create(::GetDlgItem(_hSelf, IDC_HOME_ADDR), L"https://notepad-plus-plus.org/");
+
+
+			getClientRect(_rc);
+
+			return TRUE;
+		}
+
+		case WM_CTLCOLORDLG:
+		case WM_CTLCOLORSTATIC:
+		{
+			return NppDarkMode::onCtlColorDarker(reinterpret_cast<HDC>(wParam));
+		}
+
+		case WM_PRINTCLIENT:
+		{
+			if (NppDarkMode::isEnabled())
+			{
+				return TRUE;
+			}
+			break;
+		}
+
+		case NPPM_INTERNAL_REFRESHDARKMODE:
+		{
+			NppDarkMode::autoThemeChildControls(_hSelf);
+			if (_hIcon != nullptr)
+			{
+				::DestroyIcon(_hIcon);
+				_hIcon = nullptr;
+			}
+			return TRUE;
+		}
+
+		case WM_DPICHANGED:
+		{
+			DPIManagerV2::setDpiWP(wParam);
+			destroy();
+			//setPositionDpi(lParam);
+			getClientRect(_rc);
+
+			return TRUE;
+		}
+
+		case WM_DRAWITEM:
+		{
+			const int iconSize = DPIManagerV2::scale(80);
+			if (_hIcon == nullptr)
+			{
+				DPIManagerV2::loadIcon(_hInst, MAKEINTRESOURCE(NppDarkMode::isEnabled() ? IDI_CHAMELEON_DM : IDI_CHAMELEON), iconSize, iconSize, &_hIcon);
+			}
+
+			//HICON hIcon = (HICON)::LoadImage(_hInst, MAKEINTRESOURCE(IDI_JESUISCHARLIE), IMAGE_ICON, 64, 64, LR_DEFAULTSIZE);
+			//HICON hIcon = (HICON)::LoadImage(_hInst, MAKEINTRESOURCE(IDI_GILETJAUNE), IMAGE_ICON, 64, 64, LR_DEFAULTSIZE);
+			//HICON hIcon = (HICON)::LoadImage(_hInst, MAKEINTRESOURCE(IDI_SAMESEXMARRIAGE), IMAGE_ICON, 64, 64, LR_DEFAULTSIZE);
+
+			auto pdis = reinterpret_cast<DRAWITEMSTRUCT*>(lParam);
+			::DrawIconEx(pdis->hDC, 0, 0, _hIcon, iconSize, iconSize, 0, nullptr, DI_NORMAL);
+
+			return TRUE;
+		}
+
+		case WM_COMMAND:
+		{
+			switch (wParam)
+			{
+				case IDCANCEL :
+				case IDOK :
+					display(false);
+					return TRUE;
+
+				default :
+					break;
+			}
+			break;
+		}
+
+		case WM_DESTROY:
+		{
+			destroy();
+			return TRUE;
+		}
+	}
+	return FALSE;
+}
+
+void AboutDlg::doDialog()
+{
+	if (!isCreated())
+		create(IDD_ABOUTBOX);
+
+	// Adjust the position of AboutBox
+	goToCenter(SWP_HIDEWINDOW | SWP_NOSIZE | SWP_NOACTIVATE);
+	goToCenter(SWP_SHOWWINDOW | SWP_NOSIZE);
+}
+
+
+intptr_t CALLBACK DebugInfoDlg::run_dlgProc(UINT message, WPARAM wParam, LPARAM lParam)
+{
+	switch (message)
+	{
+		case WM_INITDIALOG:
+		{
+			NppParameters& nppParam = NppParameters::getInstance();
+			NppGUI& nppGui = nppParam.getNppGUI();
+
+			NppDarkMode::autoSubclassAndThemeChildControls(_hSelf);
+
+			// Notepad++ version
+			_debugInfoStr = NOTEPAD_PLUS_VERSION;
+			_debugInfoStr += nppParam.archType() == IMAGE_FILE_MACHINE_I386 ? L"   (32-bit)" : nppParam.archType() == IMAGE_FILE_MACHINE_AMD64 ? L"   (64-bit)" : L"   (ARM 64-bit)";
+			_debugInfoStr += L"\r\n";
+
+			// Build time
+			_debugInfoStr += L"Build time : ";
+			generic_string buildTime;
+			WcharMbcsConvertor& wmc = WcharMbcsConvertor::getInstance();
+			buildTime += wmc.char2wchar(__DATE__, CP_ACP);
+			buildTime += L" - ";
+			buildTime += wmc.char2wchar(__TIME__, CP_ACP);
+			_debugInfoStr += buildTime;
+			_debugInfoStr += L"\r\n";
+
+#if defined(__clang__)
+			_debugInfoStr += L"Built with : Clang ";
+			_debugInfoStr += wmc.char2wchar(__clang_version__, CP_ACP);
+			_debugInfoStr += L"\r\n";
+#elif defined(__GNUC__)
+			_debugInfoStr += L"Built with : GCC ";
+			_debugInfoStr += wmc.char2wchar(__VERSION__, CP_ACP);
+			_debugInfoStr += L"\r\n";
+#elif !defined(_MSC_VER)
+			_debugInfoStr += L"Built with : (unknown)\r\n";
+#endif
+
+			// Binary path
+			_debugInfoStr += L"Path : ";
+			TCHAR nppFullPath[MAX_PATH]{};
+			::GetModuleFileName(NULL, nppFullPath, MAX_PATH);
+			_debugInfoStr += nppFullPath;
+			_debugInfoStr += L"\r\n";
+
+			// Command line as specified for program launch
+			// The _cmdLinePlaceHolder will be replaced later by refreshDebugInfo()
+			_debugInfoStr += L"Command Line : ";
+			_debugInfoStr += _cmdLinePlaceHolder;
+			_debugInfoStr += L"\r\n";
+
+			// Administrator mode
+			_debugInfoStr += L"Admin mode : ";
+			_debugInfoStr += _isAdmin ? L"ON" : L"OFF";
+			_debugInfoStr += L"\r\n";
+
+			// local conf
+			_debugInfoStr += L"Local Conf mode : ";
+			bool doLocalConf = (NppParameters::getInstance()).isLocal();
+			_debugInfoStr += doLocalConf ? L"ON" : L"OFF";
+			_debugInfoStr += L"\r\n";
+
+			// Cloud config directory
+			_debugInfoStr += L"Cloud Config : ";
+			const generic_string& cloudPath = nppParam.getNppGUI()._cloudPath;
+			_debugInfoStr += cloudPath.empty() ? L"OFF" : cloudPath;
+			_debugInfoStr += L"\r\n";
+
+			// Periodic Backup
+			_debugInfoStr += L"Periodic Backup : ";
+			_debugInfoStr += nppGui.isSnapshotMode() ? L"ON" : L"OFF";
+			_debugInfoStr += L"\r\n";
+
+			// OS information
+			HKEY hKey = nullptr;
+			DWORD dataSize = 0;
+
+			constexpr size_t bufSize = 96;
+			TCHAR szProductName[bufSize] = {'\0'};
+			constexpr size_t bufSizeBuildNumber = 32;
+			TCHAR szCurrentBuildNumber[bufSizeBuildNumber] = {'\0'};
+			TCHAR szReleaseId[32] = {'\0'};
+			DWORD dwUBR = 0;
+			constexpr size_t bufSizeUBR = 12;
+			TCHAR szUBR[bufSizeUBR] = L"0";
+
+			// NOTE: RegQueryValueExW is not guaranteed to return null-terminated strings
+			if (RegOpenKeyExW(HKEY_LOCAL_MACHINE, L"SOFTWARE\\Microsoft\\Windows NT\\CurrentVersion", 0, KEY_READ, &hKey) == ERROR_SUCCESS)
+			{
+				dataSize = sizeof(szProductName);
+				RegQueryValueExW(hKey, L"ProductName", NULL, NULL, reinterpret_cast<LPBYTE>(szProductName), &dataSize);
+				szProductName[sizeof(szProductName) / sizeof(TCHAR) - 1] = '\0';
+
+				dataSize = sizeof(szReleaseId);
+				if(RegQueryValueExW(hKey, L"DisplayVersion", NULL, NULL, reinterpret_cast<LPBYTE>(szReleaseId), &dataSize) != ERROR_SUCCESS)
+				{
+					dataSize = sizeof(szReleaseId);
+					RegQueryValueExW(hKey, L"ReleaseId", NULL, NULL, reinterpret_cast<LPBYTE>(szReleaseId), &dataSize);
+				}
+				szReleaseId[sizeof(szReleaseId) / sizeof(TCHAR) - 1] = '\0';
+
+				dataSize = sizeof(szCurrentBuildNumber);
+				RegQueryValueExW(hKey, L"CurrentBuildNumber", NULL, NULL, reinterpret_cast<LPBYTE>(szCurrentBuildNumber), &dataSize);
+				szCurrentBuildNumber[sizeof(szCurrentBuildNumber) / sizeof(TCHAR) - 1] = '\0';
+
+				dataSize = sizeof(DWORD);
+				if (RegQueryValueExW(hKey, L"UBR", NULL, NULL, reinterpret_cast<LPBYTE>(&dwUBR), &dataSize) == ERROR_SUCCESS)
+				{
+					swprintf(szUBR, bufSizeUBR, L"%u", dwUBR);
+				}
+
+				RegCloseKey(hKey);
+			}
+
+			// Get alternative OS information
+			if (szProductName[0] == '\0')
+			{
+				swprintf(szProductName, bufSize, L"%s", (NppParameters::getInstance()).getWinVersionStr().c_str());
+			}
+			else if (NppDarkMode::isWindows11())
+			{
+				generic_string tmpProductName = szProductName;
+				constexpr size_t strLen = 10U;
+				const TCHAR strWin10[strLen + 1U] = L"Windows 10";
+				const size_t pos = tmpProductName.find(strWin10);
+				if (pos < (bufSize - strLen - 1U))
+				{
+					tmpProductName.replace(pos, strLen, L"Windows 11");
+					swprintf(szProductName, bufSize, L"%s", tmpProductName.c_str());
+				}
+			}
+
+			if (szCurrentBuildNumber[0] == '\0')
+			{
+				DWORD dwVersion = GetVersion();
+				if (dwVersion < 0x80000000)
+				{
+					swprintf(szCurrentBuildNumber, bufSizeBuildNumber, L"%u", HIWORD(dwVersion));
+				}
+			}
+
+			_debugInfoStr += L"OS Name : ";
+			_debugInfoStr += szProductName;
+			_debugInfoStr += L" (";
+			_debugInfoStr += (NppParameters::getInstance()).getWinVerBitStr();
+			_debugInfoStr += L")";
+			_debugInfoStr += L"\r\n";
+
+			if (szReleaseId[0] != '\0')
+			{
+				_debugInfoStr += L"OS Version : ";
+				_debugInfoStr += szReleaseId;
+				_debugInfoStr += L"\r\n";
+			}
+
+			if (szCurrentBuildNumber[0] != '\0')
+			{
+				_debugInfoStr += L"OS Build : ";
+				_debugInfoStr += szCurrentBuildNumber;
+				_debugInfoStr += L".";
+				_debugInfoStr += szUBR;
+				_debugInfoStr += L"\r\n";
+			}
+
+			{
+				constexpr size_t bufSizeACP = 32;
+				TCHAR szACP[bufSizeACP] = { '\0' };
+				swprintf(szACP, bufSizeACP, L"%u", ::GetACP());
+				_debugInfoStr += L"Current ANSI codepage : ";
+ 				_debugInfoStr += szACP;
+				_debugInfoStr += L"\r\n";
+			}
+
+			// Detect WINE
+			PWINEGETVERSION pWGV = nullptr;
+			HMODULE hNtdllModule = GetModuleHandle(L"ntdll.dll");
+			if (hNtdllModule)
+			{
+				pWGV = reinterpret_cast<PWINEGETVERSION>(GetProcAddress(hNtdllModule, "wine_get_version"));
+			}
+
+			if (pWGV != nullptr)
+			{
+				constexpr size_t bufSizeWineVer = 32;
+				TCHAR szWINEVersion[bufSizeWineVer] = { '\0' };
+				swprintf(szWINEVersion, bufSizeWineVer, L"%hs", pWGV());
+
+				_debugInfoStr += L"WINE : ";
+				_debugInfoStr += szWINEVersion;
+				_debugInfoStr += L"\r\n";
+			}
+
+			// Plugins
+			_debugInfoStr += L"Plugins : ";
+			_debugInfoStr += _loadedPlugins.length() == 0 ? L"none" : _loadedPlugins;
+			_debugInfoStr += L"\r\n";
+
+			getClientRect(_rc);
+			return TRUE;
+		}
+
+		case WM_CTLCOLORDLG:
+		case WM_CTLCOLORSTATIC:
+		{
+			return NppDarkMode::onCtlColorDarker(reinterpret_cast<HDC>(wParam));
+		}
+
+		case WM_PRINTCLIENT:
+		{
+			if (NppDarkMode::isEnabled())
+			{
+				return TRUE;
+			}
+			break;
+		}
+
+		case NPPM_INTERNAL_REFRESHDARKMODE:
+		{
+			NppDarkMode::autoThemeChildControls(_hSelf);
+			return TRUE;
+		}
+
+		case WM_DPICHANGED:
+		{
+			DPIManagerV2::setDpiWP(wParam);
+			getClientRect(_rc);
+			setPositionDpi(lParam);
+
+			return TRUE;
+		}
+
+		case WM_COMMAND:
+		{
+			switch (wParam)
+			{
+				case IDCANCEL:
+				case IDOK:
+					display(false);
+					return TRUE;
+
+				case IDC_DEBUGINFO_COPYLINK:
+				{
+					// Visual effect
+					::SendDlgItemMessage(_hSelf, IDC_DEBUGINFO_EDIT, EM_SETSEL, 0, _debugInfoDisplay.length() - 1);
+
+					// Copy to clipboard
+					str2Clipboard(_debugInfoDisplay, _hSelf);
+
+					// Set focus to edit control
+					::SendMessage(_hSelf, WM_NEXTDLGCTL, reinterpret_cast<WPARAM>(::GetDlgItem(_hSelf, IDC_DEBUGINFO_EDIT)), TRUE);
+
+					return TRUE;
+				}
+				default:
+					break;
+			}
+			break;
+		}
+
+		case WM_DESTROY:
+		{
+			return TRUE;
+		}
+	}
+	return FALSE;
+}
+
+void DebugInfoDlg::doDialog()
+{
+	if (!isCreated())
+		create(IDD_DEBUGINFOBOX);
+
+	// Refresh the Debug Information.
+	// For example, the command line parameters may have changed since this dialog was last opened during this session.
+	refreshDebugInfo();
+
+	// Adjust the position of DebugBox
+	goToCenter(SWP_HIDEWINDOW | SWP_NOSIZE | SWP_NOACTIVATE);
+	goToCenter(SWP_SHOWWINDOW | SWP_NOSIZE);
+}
+
+void DebugInfoDlg::refreshDebugInfo()
+{
+	_debugInfoDisplay = _debugInfoStr;
+
+	size_t replacePos = _debugInfoDisplay.find(_cmdLinePlaceHolder);
+	if (replacePos != std::string::npos)
+	{
+		_debugInfoDisplay.replace(replacePos, _cmdLinePlaceHolder.length(), NppParameters::getInstance().getCmdLineString());
+	}
+
+	// Set Debug Info text and leave the text in selected state
+	::SetDlgItemText(_hSelf, IDC_DEBUGINFO_EDIT, _debugInfoDisplay.c_str());
+	::SendDlgItemMessage(_hSelf, IDC_DEBUGINFO_EDIT, EM_SETSEL, 0, _debugInfoDisplay.length() - 1);
+	::SetFocus(::GetDlgItem(_hSelf, IDC_DEBUGINFO_EDIT));
+}
+
+
+void DoSaveOrNotBox::doDialog(bool isRTL)
+{
+
+	if (isRTL)
+	{
+		DLGTEMPLATE *pMyDlgTemplate = NULL;
+		HGLOBAL hMyDlgTemplate = makeRTLResource(IDD_DOSAVEORNOTBOX, &pMyDlgTemplate);
+		::DialogBoxIndirectParam(_hInst, pMyDlgTemplate, _hParent, dlgProc, reinterpret_cast<LPARAM>(this));
+		::GlobalFree(hMyDlgTemplate);
+	}
+	else
+		::DialogBoxParam(_hInst, MAKEINTRESOURCE(IDD_DOSAVEORNOTBOX), _hParent, dlgProc, reinterpret_cast<LPARAM>(this));
+}
+
+void DoSaveOrNotBox::changeLang()
+{
+	generic_string msg;
+	generic_string defaultMessage = L"Save file \"$STR_REPLACE$\" ?";
+	NativeLangSpeaker* nativeLangSpeaker = NppParameters::getInstance().getNativeLangSpeaker();
+
+	if (nativeLangSpeaker->changeDlgLang(_hSelf, "DoSaveOrNot"))
+	{
+		constexpr unsigned char len = 255;
+		TCHAR text[len]{};
+		::GetDlgItemText(_hSelf, IDC_DOSAVEORNOTTEXT, text, len);
+		msg = text;
+	}
+
+	if (msg.empty())
+		msg = defaultMessage;
+
+	msg = stringReplace(msg, L"$STR_REPLACE$", _fn);
+	::SetDlgItemText(_hSelf, IDC_DOSAVEORNOTTEXT, msg.c_str());
+}
+
+intptr_t CALLBACK DoSaveOrNotBox::run_dlgProc(UINT message, WPARAM wParam, LPARAM lParam)
+{
+	switch (message)
+	{
+		case WM_INITDIALOG :
+		{
+			NppDarkMode::autoSubclassAndThemeChildControls(_hSelf);
+
+			changeLang();
+			::EnableWindow(::GetDlgItem(_hSelf, IDRETRY), _isMulti);
+			::EnableWindow(::GetDlgItem(_hSelf, IDIGNORE), _isMulti);
+			goToCenter(SWP_SHOWWINDOW | SWP_NOSIZE);
+			return TRUE;
+		}
+
+		case WM_CTLCOLORDLG:
+		case WM_CTLCOLORSTATIC:
+		{
+			return NppDarkMode::onCtlColorDarker(reinterpret_cast<HDC>(wParam));
+		}
+
+		case WM_PRINTCLIENT:
+		{
+			if (NppDarkMode::isEnabled())
+			{
+				return TRUE;
+			}
+			break;
+		}
+
+		case WM_DPICHANGED:
+		{
+			DPIManagerV2::setDpiWP(wParam);
+			setPositionDpi(lParam);
+
+			return TRUE;
+		}
+
+		case WM_COMMAND:
+		{
+			switch (LOWORD(wParam))
+			{
+				case IDCANCEL:
+				{
+					::EndDialog(_hSelf, -1);
+					clickedButtonId = IDCANCEL;
+					return TRUE;
+				}
+
+				case IDYES:
+				{
+					::EndDialog(_hSelf, 0);
+					clickedButtonId = IDYES;
+					return TRUE;
+				}
+
+				case IDNO:
+				{
+					::EndDialog(_hSelf, 0);
+					clickedButtonId = IDNO;
+					return TRUE;
+				}
+
+				case IDIGNORE:
+				{
+					::EndDialog(_hSelf, 0);
+					clickedButtonId = IDIGNORE;
+					return TRUE;
+				}
+
+				case IDRETRY:
+				{
+					::EndDialog(_hSelf, 0);
+					clickedButtonId = IDRETRY;
+					return TRUE;
+				}
+			}
+			break;
+		}
+		default:
+			return FALSE;
+	}
+	return FALSE;
+}
+
+
+void DoSaveAllBox::doDialog(bool isRTL)
+{
+
+	if (isRTL)
+	{
+		DLGTEMPLATE* pMyDlgTemplate = NULL;
+		HGLOBAL hMyDlgTemplate = makeRTLResource(IDD_DOSAVEALLBOX, &pMyDlgTemplate);
+		::DialogBoxIndirectParam(_hInst, pMyDlgTemplate, _hParent, dlgProc, reinterpret_cast<LPARAM>(this));
+		::GlobalFree(hMyDlgTemplate);
+	}
+	else
+		::DialogBoxParam(_hInst, MAKEINTRESOURCE(IDD_DOSAVEALLBOX), _hParent, dlgProc, reinterpret_cast<LPARAM>(this));
+}
+
+void DoSaveAllBox::changeLang()
+{
+	generic_string msg;
+	generic_string defaultMessage = L"Are you sure you want to save all modified documents?\r\rChoose \"Always Yes\" if you don't want to see this dialog again.\rYou can re-activate this dialog in Preferences later.";
+	NativeLangSpeaker* nativeLangSpeaker = NppParameters::getInstance().getNativeLangSpeaker();
+
+	if (nativeLangSpeaker->changeDlgLang(_hSelf, "DoSaveAll"))
+	{
+		constexpr size_t len = 1024;
+		TCHAR text[len]{};
+		::GetDlgItemText(_hSelf, IDC_DOSAVEALLTEXT, text, len);
+		msg = text;
+	}
+
+	if (msg.empty())
+		msg = defaultMessage;
+
+	::SetDlgItemText(_hSelf, IDC_DOSAVEALLTEXT, msg.c_str());
+}
+
+intptr_t CALLBACK DoSaveAllBox::run_dlgProc(UINT message, WPARAM wParam, LPARAM lParam)
+{
+	switch (message)
+	{
+	case WM_INITDIALOG:
+	{
+		NppDarkMode::autoSubclassAndThemeChildControls(_hSelf);
+
+		changeLang();
+		goToCenter(SWP_SHOWWINDOW | SWP_NOSIZE);
+		return TRUE;
+	}
+
+	case WM_CTLCOLORDLG:
+	case WM_CTLCOLORSTATIC:
+	{
+		return NppDarkMode::onCtlColorDarker(reinterpret_cast<HDC>(wParam));
+	}
+
+	case WM_PRINTCLIENT:
+	{
+		if (NppDarkMode::isEnabled())
+		{
+			return TRUE;
+		}
+		break;
+	}
+
+	case WM_DPICHANGED:
+	{
+		DPIManagerV2::setDpiWP(wParam);
+		setPositionDpi(lParam);
+
+		return TRUE;
+	}
+
+	case WM_COMMAND:
+	{
+		switch (LOWORD(wParam))
+		{
+			case IDCANCEL:
+			{
+				::EndDialog(_hSelf, -1);
+				clickedButtonId = IDCANCEL;
+				return TRUE;
+			}
+
+			case IDYES:
+			{
+				::EndDialog(_hSelf, 0);
+				clickedButtonId = IDYES;
+				return TRUE;
+			}
+
+			case IDNO:
+			{
+				::EndDialog(_hSelf, 0);
+				clickedButtonId = IDNO;
+				return TRUE;
+			}
+
+			case IDRETRY:
+			{
+				::EndDialog(_hSelf, 0);
+				clickedButtonId = IDRETRY;
+				return TRUE;
+			}
+		}
+		break;
+	}
+	default:
+		return FALSE;
+	}
+	return FALSE;
+}