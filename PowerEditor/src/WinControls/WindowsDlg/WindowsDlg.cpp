--- conflicted
+++ resolved
@@ -1,857 +1,849 @@
-// This file is part of Notepad++ project
-// Copyright (C)2003 Don HO <don.h@free.fr>
-//
-// This program is free software; you can redistribute it and/or
-// modify it under the terms of the GNU General Public License
-// as published by the Free Software Foundation; either
-// version 2 of the License, or (at your option) any later version.
-//
-// Note that the GPL places important restrictions on "derived works", yet
-// it does not provide a detailed definition of that term.  To avoid
-// misunderstandings, we consider an application to constitute a
-// "derivative work" for the purpose of this license if it does any of the
-// following:
-// 1. Integrates source code from Notepad++.
-// 2. Integrates/includes/aggregates Notepad++ into a proprietary executable
-//    installer, such as those produced by InstallShield.
-// 3. Links to a library or executes a program that does any of the above.
-//
-// This program is distributed in the hope that it will be useful,
-// but WITHOUT ANY WARRANTY; without even the implied warranty of
-// MERCHANTABILITY or FITNESS FOR A PARTICULAR PURPOSE.  See the
-// GNU General Public License for more details.
-//
-// You should have received a copy of the GNU General Public License
-// along with this program; if not, write to the Free Software
-// Foundation, Inc., 675 Mass Ave, Cambridge, MA 02139, USA.
-
-
-#include <functional>
-#include <algorithm>
-#include "WindowsDlg.h"
-#include "WindowsDlgRc.h"
-#include "DocTabView.h"
-#include "EncodingMapper.h"
-
-using namespace std;
-
-#ifndef _countof
-#define _countof(x) (sizeof(x)/sizeof((x)[0]))
-#endif
-
-#ifndef LVS_EX_DOUBLEBUFFER
-#define LVS_EX_DOUBLEBUFFER     0x00010000
-#endif
-
-static const TCHAR *readonlyString = TEXT(" [Read Only]");
-const UINT WDN_NOTIFY = RegisterWindowMessage(TEXT("WDN_NOTIFY"));
-
-inline static DWORD GetStyle(HWND hWnd) {
-	return (DWORD)GetWindowLongPtr(hWnd, GWL_STYLE);
-}
-inline static DWORD GetExStyle(HWND hWnd) {
-	return (DWORD)GetWindowLongPtr(hWnd, GWL_EXSTYLE);
-}
-
-inline static BOOL ModifyStyle(HWND hWnd, DWORD dwRemove, DWORD dwAdd) {
-	DWORD dwStyle = (DWORD)::GetWindowLongPtr(hWnd, GWL_STYLE);
-	DWORD dwNewStyle = (dwStyle & ~dwRemove) | dwAdd;
-	if(dwStyle == dwNewStyle)
-		return FALSE;
-	::SetWindowLongPtr(hWnd, GWL_STYLE, dwNewStyle);
-	return TRUE;
-}
-
-inline static BOOL ModifyStyleEx(HWND hWnd, DWORD dwRemove, DWORD dwAdd) {
-	DWORD dwStyle = (DWORD)::GetWindowLongPtr(hWnd, GWL_EXSTYLE);
-	DWORD dwNewStyle = (dwStyle & ~dwRemove) | dwAdd;
-	if(dwStyle == dwNewStyle)
-		return FALSE;
-	::SetWindowLongPtr(hWnd, GWL_EXSTYLE, dwNewStyle);
-	return TRUE;
-}
-
-
-struct NumericStringEquivalence
-{
-	bool operator()(const TCHAR* s1, const TCHAR* s2) const
-	{ return numstrcmp(s1, s2) < 0; }
-	static inline int numstrcmp_get(const TCHAR **str, int *length)
-	{
-		const TCHAR *p = *str;
-		int value = 0;
-		for (*length = 0; isdigit(*p); ++(*length))
-			value = value * 10 + *p++ - '0';
-		*str = p;
-		return (value);
-	}
-	static int numstrcmp(const TCHAR *str1, const TCHAR *str2)
-	{
-		TCHAR *p1, *p2;
-		int c1, c2, lcmp = 0;
-		for(;;)
-		{
-			if (*str1 == 0 || *str2 == 0) {
-				if (*str1 != *str2)
-					lcmp = *str1 - *str2;
-				break;
-			}
-			if (_istdigit(*str1) && _istdigit(*str2))
-			{
-				lcmp = generic_strtol(str1, &p1, 10) - generic_strtol(str2, &p2, 10);
-				if ( lcmp == 0 )
-					lcmp = static_cast<int32_t>((p2 - str2) - (p1 - str1));
-				if ( lcmp != 0 )
-					break;
-				str1 = p1, str2 = p2;
-			}
-			else
-			{
-				if (_istascii(*str1) && _istupper(*str1))
-					c1 = _totlower(*str1);
-				else
-					c1 = *str1;
-				if (_istascii(*str2) && _istupper(*str2))
-					c2 = _totlower(*str2);
-				else
-					c2 = *str2;
-				lcmp = (c1 - c2);
-				if (lcmp != 0)
-					break;
-				++str1, ++str2;
-			}
-		}
-		return ( lcmp < 0 ) ? -1 : (lcmp > 0 ? 1 : 0);
-	}
-};
-
-struct BufferEquivalent
-{
-	NumericStringEquivalence _strequiv;
-	DocTabView *_pTab;
-	int _iColumn;
-	bool _reverse;
-	BufferEquivalent(DocTabView *pTab, int iColumn, bool reverse)
-		: _pTab(pTab), _iColumn(iColumn), _reverse(reverse)
-	{}
-
-	bool operator()(int i1, int i2) const
-	{
-		if (i1 == i2) return false; // equivalence test not equality
-		if (_reverse) std::swap(i1, i2);
-		return compare(i1, i2);
-	}
-
-	bool compare(int i1, int i2) const
-	{
-		BufferID bid1 = _pTab->getBufferByIndex(i1);
-		BufferID bid2 = _pTab->getBufferByIndex(i2);
-		Buffer * b1 = MainFileManager->getBufferByID(bid1);
-		Buffer * b2 = MainFileManager->getBufferByID(bid2);
-		if (_iColumn == 0)
-		{
-			const TCHAR *s1 = b1->getFileName();
-			const TCHAR *s2 = b2->getFileName();
-			return _strequiv(s1, s2);
-		}
-		else if (_iColumn == 1)
-		{
-			const TCHAR *s1 = b1->getFullPathName();
-			const TCHAR *s2 = b2->getFullPathName();
-			return _strequiv(s1, s2);	//we can compare the full path to sort on directory, since after sorting directories sorting files is the second thing to do (if directories are the same that is)
-		}
-		else if (_iColumn == 2)
-		{
-			int t1 = (int)b1->getLangType();
-			int t2 = (int)b2->getLangType();
-			return (t1 < t2); // yeah should be the name
-		}
-		return false;
-	}
-};
-
-//////////////////
-// Window map tells CWinMgr how to position dialog controls
-//
-BEGIN_WINDOW_MAP(WindowsDlgMap)
-	BEGINROWS(WRCT_REST,0,RCMARGINS(8,8))
-		BEGINCOLS(WRCT_REST,0,0)                       // Begin list control column
-			BEGINROWS(WRCT_REST,0,0)
-				RCREST(IDC_WINDOWS_LIST)
-				RCSPACE(20)
-			ENDGROUP()
-			RCSPACE(12)
-			BEGINROWS(WRCT_TOFIT,0,0)
-			RCSPACE(12)
-			RCTOFIT(IDOK)
-			RCSPACE(-12)
-			RCTOFIT(IDC_WINDOWS_SAVE)
-			RCSPACE(-12)
-			RCTOFIT(IDC_WINDOWS_CLOSE)
-			RCSPACE(-12)
-			RCTOFIT(IDC_WINDOWS_SORT)
-			RCREST(-1)
-			RCTOFIT(IDCANCEL)
-			ENDGROUP()
-		ENDGROUP()
-	ENDGROUP()
-END_WINDOW_MAP()
-
-RECT WindowsDlg::_lastKnownLocation;
-
-WindowsDlg::WindowsDlg() : MyBaseClass(WindowsDlgMap), _isSorted(false)
-{
-	_szMinButton = SIZEZERO;
-	_szMinListCtrl = SIZEZERO;
-}
-
-void WindowsDlg::init(HINSTANCE hInst, HWND parent, DocTabView *pTab)
-{
-	MyBaseClass::init(hInst, parent);
-	_pTab = pTab;
-}
-
-void WindowsDlg::init(HINSTANCE hInst, HWND parent)
-{
-	assert(!"Call other initialize method");
-	MyBaseClass::init(hInst, parent);
-	_pTab = NULL;
-}
-
-INT_PTR CALLBACK WindowsDlg::run_dlgProc(UINT message, WPARAM wParam, LPARAM lParam)
-{
-	switch (message)
-	{
-		case WM_INITDIALOG :
-		{
-			changeDlgLang();
-			return MyBaseClass::run_dlgProc(message, wParam, lParam);
-		}
-
-		case WM_COMMAND :
-		{
-			switch (wParam)
-			{
-				case IDOK:
-				{
-					activateCurrent();
-					return TRUE;
-				}
-				case IDCANCEL:
-				{
-					::GetWindowRect(_hSelf, &_lastKnownLocation);
-					EndDialog(_hSelf, IDCANCEL);
-					return TRUE;
-				}
-				case IDC_WINDOWS_SAVE:
-				{
-					doSave();
-					return TRUE;
-				}
-				case IDC_WINDOWS_CLOSE:
-				{
-					doClose();
-					return TRUE;
-				}
-				case IDC_WINDOWS_SORT:
-				{
-					doSortToTabs();
-					_isSorted = false;
-					updateButtonState();
-					break;
-				}
-			}
-			break;
-		}
-
-		case WM_DESTROY:
-		{
-			//destroy();
-			return TRUE;
-		}
-
-		case WM_NOTIFY :
-		{
-			if (wParam == IDC_WINDOWS_LIST)
-			{
-				NMHDR* pNMHDR = (NMHDR*)lParam;
-				if (pNMHDR->code == LVN_GETDISPINFO)
-				{
-					NMLVDISPINFO *pLvdi = (NMLVDISPINFO *)pNMHDR;
-					//if(pLvdi->item.mask & LVIF_IMAGE)
-					//	;
-					if(pLvdi->item.mask & LVIF_TEXT)
-					{
-						pLvdi->item.pszText[0] = 0;
-<<<<<<< 1aaf78b0c1375ef150ad4def365323026064d292
-						size_t index = pLvdi->item.iItem;
-						if (index >= _pTab->nbItem() || index >= _idxMap.size())
-=======
-						int index = pLvdi->item.iItem;
-						if (index >= int(_pTab->nbItem()) || index >= (int)_idxMap.size())
-<<<<<<< HEAD
->>>>>>> Corrected a few variable types, fixing a few integer overflows.
-=======
->>>>>>> 2c88a20f
-							return FALSE;
-						index = _idxMap[index];
-
-						//const Buffer& buffer = _pView->getBufferAt(index);
-						BufferID bufID = _pTab->getBufferByIndex(index);
-						Buffer * buf = MainFileManager->getBufferByID(bufID);
-						if (pLvdi->item.iSubItem == 0) // file name
-						{
-							int len = pLvdi->item.cchTextMax;
-							const TCHAR *fileName = buf->getFileName();
-							generic_strncpy(pLvdi->item.pszText, fileName, len-1);
-							pLvdi->item.pszText[len-1] = 0;
-							len = lstrlen(pLvdi->item.pszText);
-							if (buf->isDirty())
-							{
-								if (len < pLvdi->item.cchTextMax)
-								{
-									pLvdi->item.pszText[len++] = '*';
-									pLvdi->item.pszText[len] = 0;
-								}
-							}
-							else if (buf->isReadOnly())
-							{
-								len += lstrlen(readonlyString);
-								if (len <= pLvdi->item.cchTextMax)
-									lstrcat(pLvdi->item.pszText, readonlyString);
-							}
-						}
-						else if (pLvdi->item.iSubItem == 1) // directory
-						{
-							const TCHAR *fullName = buf->getFullPathName();
-							const TCHAR *fileName = buf->getFileName();
-							int len = lstrlen(fullName)-lstrlen(fileName);
-							if (!len) {
-								len = 1;
-								fullName = TEXT("");
-							}
-							if (pLvdi->item.cchTextMax < len)
-								len = pLvdi->item.cchTextMax;
-							generic_strncpy(pLvdi->item.pszText, fullName, len-1);
-							pLvdi->item.pszText[len-1] = 0;
-						}
-						else if (pLvdi->item.iSubItem == 2) // Type
-						{
-							int len = pLvdi->item.cchTextMax;
-							NppParameters *pNppParameters = NppParameters::getInstance();
-							Lang *lang = pNppParameters->getLangFromID(buf->getLangType());
-							if (NULL != lang)
-							{
-								generic_strncpy(pLvdi->item.pszText, lang->getLangName(), len-1);
-							}
-						}
-					}
-					return TRUE;
-				}
-				else if (pNMHDR->code == LVN_COLUMNCLICK) // sort columns with stable sort
-				{
-					NMLISTVIEW *pNMLV = (NMLISTVIEW *)pNMHDR;
-					if (pNMLV->iItem == -1)
-					{
-						bool reverse = false;
-						int iColumn = pNMLV->iSubItem;
-						if (_lastSort == iColumn)
-						{
-							reverse = true;
-							_lastSort = -1;
-						}
-						else
-						{
-							_lastSort = iColumn;
-						}
-						size_t i;
-						size_t n = _idxMap.size();
-						vector<int> sortMap;
-						sortMap.resize(n);
-						for (i = 0; i < n; ++i)
-							sortMap[_idxMap[i]] = ListView_GetItemState(_hList, i, LVIS_SELECTED);
-
-						stable_sort(_idxMap.begin(), _idxMap.end(), BufferEquivalent(_pTab, iColumn, reverse));
-						for (i = 0; i < n; ++i)
-							ListView_SetItemState(_hList, i, sortMap[_idxMap[i]] ? LVIS_SELECTED : 0, LVIS_SELECTED);
-
-						::InvalidateRect(_hList, &_rc, FALSE);
-						_isSorted = true;
-						updateButtonState();
-					}
-					return TRUE;
-				}
-				else if (pNMHDR->code == LVN_ITEMACTIVATE || pNMHDR->code == LVN_ITEMCHANGED || pNMHDR->code == LVN_ODSTATECHANGED)
-				{
-					updateButtonState();
-					return TRUE;
-				}
-				else if (pNMHDR->code == NM_DBLCLK)
-				{
-					::PostMessage(_hSelf, WM_COMMAND, IDOK, 0);
-					return TRUE;
-				}
-				else if (pNMHDR->code == LVN_KEYDOWN)
-				{
-					NMLVKEYDOWN *lvkd = (NMLVKEYDOWN *)pNMHDR;
-					// Ctrl+A
-					short ctrl = GetKeyState(VK_CONTROL);
-					short alt = GetKeyState(VK_MENU);
-					short shift = GetKeyState(VK_SHIFT);
-					if (lvkd->wVKey == 0x41/*a*/ && ctrl<0 && alt>=0 && shift>=0)
-					{
-						for (int i=0, n=ListView_GetItemCount(_hList); i<n; ++i)
-							ListView_SetItemState(_hList, i, LVIS_SELECTED, LVIS_SELECTED);
-					}
-					return TRUE;
-				}
-			}
-			break;
-		}
-	}
-	return MyBaseClass::run_dlgProc(message, wParam, lParam);
-}
-
-
-void WindowsDlg::updateButtonState()
-{
-	int nSelection = ListView_GetSelectedCount(_hList);
-	if (nSelection == 0)
-	{
-		EnableWindow(GetDlgItem(_hSelf, IDOK), FALSE);
-		EnableWindow(GetDlgItem(_hSelf, IDC_WINDOWS_SAVE), FALSE);
-		EnableWindow(GetDlgItem(_hSelf, IDC_WINDOWS_CLOSE), FALSE);
-	}
-	else
-	{
-		EnableWindow(GetDlgItem(_hSelf, IDC_WINDOWS_SAVE), TRUE);
-		EnableWindow(GetDlgItem(_hSelf, IDC_WINDOWS_CLOSE), TRUE);
-		if (nSelection == 1)
-			EnableWindow(GetDlgItem(_hSelf, IDOK), TRUE);
-		else
-			EnableWindow(GetDlgItem(_hSelf, IDOK), FALSE);
-	}
-	EnableWindow(GetDlgItem(_hSelf, IDC_WINDOWS_SORT), _isSorted);
-}
-
-int WindowsDlg::doDialog(TiXmlNodeA *dlgNode)
-{
-	_dlgNode = dlgNode;
-	return (int)::DialogBoxParam(_hInst, MAKEINTRESOURCE(IDD_WINDOWS), _hParent,  dlgProc, (LPARAM)this);
-};
-
-bool WindowsDlg::changeDlgLang()
-{
-	if (!_dlgNode) return false;
-
-	WcharMbcsConvertor *wmc = WcharMbcsConvertor::getInstance();
-	int nativeLangEncoding = CP_ACP;
-	TiXmlDeclarationA *declaration =  _dlgNode->GetDocument()->FirstChild()->ToDeclaration();
-	if (declaration)
-	{
-		const char * encodingStr = declaration->Encoding();
-		EncodingMapper *em = EncodingMapper::getInstance();
-		nativeLangEncoding = em->getEncodingFromString(encodingStr);
-	}
-
-	// Set Title
-	const char *titre = (_dlgNode->ToElement())->Attribute("title");
-	if (titre && titre[0])
-	{
-		const wchar_t *nameW = wmc->char2wchar(titre, nativeLangEncoding);
-		::SetWindowText(_hSelf, nameW);
-	}
-
-	// Set the text of child control
-	for (TiXmlNodeA *childNode = _dlgNode->FirstChildElement("Item");
-		childNode ;
-		childNode = childNode->NextSibling("Item") )
-	{
-		TiXmlElementA *element = childNode->ToElement();
-		int id;
-		const char *sentinel = element->Attribute("id", &id);
-		const char *name = element->Attribute("name");
-		if (sentinel && (name && name[0]))
-		{
-			HWND hItem = ::GetDlgItem(_hSelf, id);
-			if (hItem)
-			{
-				const wchar_t *nameW = wmc->char2wchar(name, nativeLangEncoding);
-				::SetWindowText(hItem, nameW);
-			}
-		}
-	}
-	return true;
-}
-
-BOOL WindowsDlg::onInitDialog()
-{
-	_winMgr.InitToFitSizeFromCurrent(_hSelf);
-
-	// save min size for OK/Cancel buttons
-	_szMinButton = RectToSize(_winMgr.GetRect(IDOK));
-	_szMinListCtrl = RectToSize(_winMgr.GetRect(IDC_WINDOWS_LIST));
-	_lastSort = -1;
-
-	_winMgr.CalcLayout(_hSelf);
-	_winMgr.SetWindowPositions(_hSelf);
-	getClientRect(_rc);
-
-	_hList = ::GetDlgItem(_hSelf, IDC_WINDOWS_LIST);
-	DWORD exStyle = ListView_GetExtendedListViewStyle(_hList);
-	exStyle |= LVS_EX_HEADERDRAGDROP|LVS_EX_FULLROWSELECT|LVS_EX_DOUBLEBUFFER;
-	ListView_SetExtendedListViewStyle(_hList, exStyle);
-	RECT rc;
-	GetClientRect(_hList, &rc);
-	LONG width = rc.right - rc.left;
-
-	LVCOLUMN lvColumn;
-	memset(&lvColumn, 0, sizeof(lvColumn));
-	lvColumn.mask = LVCF_WIDTH|LVCF_TEXT|LVCF_SUBITEM|LVCF_FMT;
-	lvColumn.fmt = LVCFMT_LEFT;
-	lvColumn.pszText = TEXT("Name");
-	lvColumn.cx = width/4;
-	SendMessage(_hList, LVM_INSERTCOLUMN, 0, LPARAM(&lvColumn));
-
-	lvColumn.pszText = TEXT("Path");
-	lvColumn.cx = 300;
-	SendMessage(_hList, LVM_INSERTCOLUMN, 1, LPARAM(&lvColumn));
-
-	lvColumn.fmt = LVCFMT_CENTER;
-	lvColumn.pszText = TEXT("Type");
-	lvColumn.cx = 40;
-	SendMessage(_hList, LVM_INSERTCOLUMN, 2, LPARAM(&lvColumn));
-
-	fitColumnsToSize();
-
-	if (_lastKnownLocation.bottom > 0 && _lastKnownLocation.right > 0)
-	{
-		SetWindowPos(_hSelf, NULL, _lastKnownLocation.left, _lastKnownLocation.top,
-			_lastKnownLocation.right-_lastKnownLocation.left, _lastKnownLocation.bottom-_lastKnownLocation.top, SWP_SHOWWINDOW);
-	}
-	else
-	{
-		goToCenter();
-	}
-
-	doRefresh(true);
-	return TRUE;
-}
-
-void WindowsDlg::onSize(UINT nType, int cx, int cy)
-{
-	MyBaseClass::onSize(nType, cx, cy);
-	fitColumnsToSize();
-}
-
-void WindowsDlg::onGetMinMaxInfo(MINMAXINFO* lpMMI)
-{
-	MyBaseClass::onGetMinMaxInfo(lpMMI);
-}
-
-LRESULT WindowsDlg::onWinMgr(WPARAM wp, LPARAM lp)
-{
-	NMWINMGR &nmw = *(NMWINMGR *)lp;
-	if (nmw.code==NMWINMGR::GET_SIZEINFO) {
-		switch(wp)
-		{
-		case IDOK:
-		case IDCANCEL:
-		case IDC_WINDOWS_SAVE:
-		case IDC_WINDOWS_CLOSE:
-		case IDC_WINDOWS_SORT:
-			nmw.sizeinfo.szMin = _szMinButton;
-			nmw.processed = TRUE;
-			return TRUE;
-
-		case IDC_WINDOWS_LIST:
-			nmw.sizeinfo.szMin = _szMinListCtrl;
-			nmw.processed = TRUE;
-			return TRUE;
-		}
-	}
-	return MyBaseClass::onWinMgr(wp, lp);
-}
-
-void WindowsDlg::doRefresh(bool invalidate /*= false*/)
-{
-	if (_hSelf != NULL && isVisible())
-	{
-		if (_hList != NULL)
-		{
-			size_t count = (_pTab != NULL) ? _pTab->nbItem() : 0;
-			size_t oldSize = _idxMap.size();
-			if (!invalidate && count == oldSize)
-				return;
-
-			if (count != oldSize)
-			{
-				size_t lo = 0;
-				_idxMap.resize(count);
-				if (oldSize < count)
-					lo = oldSize;
-				for (size_t i = lo; i < count; ++i)
-					_idxMap[i] = int(i);
-			}
-			LPARAM lp = invalidate ? LVSICF_NOSCROLL|LVSICF_NOINVALIDATEALL : LVSICF_NOSCROLL;
-			::SendMessage(_hList, LVM_SETITEMCOUNT, (WPARAM)count, lp);
-			::InvalidateRect(_hList, &_rc, FALSE);
-
-			resetSelection();
-			updateButtonState();
-		}
-	}
-}
-
-void WindowsDlg::fitColumnsToSize()
-{
-	// perhaps make the path column auto size
-	RECT rc;
-	if (GetClientRect(_hList, &rc))
-	{
-		int len = (rc.right - rc.left);
-		len -= (int)SendMessage(_hList, LVM_GETCOLUMNWIDTH, 0, 0);
-		len -= (int)SendMessage(_hList, LVM_GETCOLUMNWIDTH, 2, 0);
-		len -= GetSystemMetrics(SM_CXVSCROLL);
-		len -= 1;
-		SendMessage(_hList, LVM_SETCOLUMNWIDTH, 1, len);
-	}
-}
-
-void WindowsDlg::resetSelection()
-{
-	auto curSel = _pTab->getCurrentTabIndex();
-	int pos = 0;
-	for (vector<int>::iterator itr = _idxMap.begin(), end = _idxMap.end(); itr != end; ++itr, ++pos)
-	{
-		if (*itr == curSel)
-		{
-			ListView_SetItemState(_hList, pos, LVIS_SELECTED|LVIS_FOCUSED, LVIS_SELECTED|LVIS_FOCUSED)
-		}
-		else
-		{
-			ListView_SetItemState(_hList, pos, 0, LVIS_SELECTED);
-		}
-	}
-}
-
-void WindowsDlg::doSave()
-{
-	NMWINDLG nmdlg;
-	nmdlg.type = WDT_SAVE;
-	nmdlg.curSel = ListView_GetNextItem(_hList, -1, LVNI_SELECTED);
-	nmdlg.hwndFrom = _hSelf;
-	nmdlg.code = WDN_NOTIFY;
-	nmdlg.nItems = ListView_GetSelectedCount(_hList);
-	nmdlg.Items = new UINT[nmdlg.nItems];
-	for (int i=-1, j=0;;++j) {
-		i = ListView_GetNextItem(_hList, i, LVNI_SELECTED);
-		if (i == -1) break;
-		nmdlg.Items[j] = _idxMap[i];
-	}
-	SendMessage(_hParent, WDN_NOTIFY, 0, LPARAM(&nmdlg));
-	delete[] nmdlg.Items;
-	::InvalidateRect(_hList, &_rc, FALSE);
-	ListView_RedrawItems(_hList, 0, ListView_GetSelectedCount(_hList));
-}
-
-void WindowsDlg::destroy()
-{
-	::GetWindowRect(_hSelf, &_lastKnownLocation);
-
-	HWND hSelf = _hSelf;
-	_hSelf = NULL;
-	::DestroyWindow(hSelf);
-
-}
-
-void WindowsDlg::activateCurrent()
-{
-	if (ListView_GetSelectedCount(_hList) == 1)
-	{
-		NMWINDLG nmdlg;
-		nmdlg.type = WDT_ACTIVATE;
-		nmdlg.curSel = _idxMap[ListView_GetNextItem(_hList, -1, LVNI_ALL|LVNI_SELECTED)];
-		nmdlg.hwndFrom = _hSelf;
-		nmdlg.code = WDN_NOTIFY;
-		SendMessage(_hParent, WDN_NOTIFY, 0, LPARAM(&nmdlg));
-
-		::GetWindowRect(_hSelf, &_lastKnownLocation);
-		EndDialog(_hSelf, IDOK);
-	}
-}
-
-void WindowsDlg::doClose()
-{
-	NMWINDLG nmdlg;
-	nmdlg.type = WDT_CLOSE;
-	int index = ListView_GetNextItem(_hList, -1, LVNI_ALL|LVNI_SELECTED);
-	if (index == -1) return;
-
-	nmdlg.curSel = _idxMap[index];
-	nmdlg.hwndFrom = _hSelf;
-	nmdlg.code = WDN_NOTIFY;
-	UINT n = nmdlg.nItems = ListView_GetSelectedCount(_hList);
-	nmdlg.Items = new UINT[nmdlg.nItems];
-	vector<int> key;
-	key.resize(n, 0x7fffffff);
-	for(int i=-1, j=0;; ++j) {
-		i = ListView_GetNextItem(_hList, i, LVNI_SELECTED);
-		if (i == -1) break;
-		ListView_SetItemState(_hList, i, 0, LVIS_SELECTED); // deselect
-		nmdlg.Items[j] = _idxMap[i];
-		key[j] = i;
-	}
-	SendMessage(_hParent, WDN_NOTIFY, 0, LPARAM(&nmdlg));
-	if (nmdlg.processed)
-	{
-		// Trying to retain sort order. fairly sure there is a much better algorithm for this
-		vector<int>::iterator kitr = key.begin();
-		for (UINT i=0; i<n; ++i, ++kitr)
-		{
-			if (nmdlg.Items[i] == -1)
-			{
-				int oldVal = _idxMap[*kitr];
-				_idxMap[*kitr] = -1;
-				for (vector<int>::iterator itr = _idxMap.begin(), end = _idxMap.end(); itr != end; ++itr)
-					if (*itr > oldVal)
-						--(*itr);
-			}
-		}
-		_idxMap.erase(std::remove_if(_idxMap.begin(), _idxMap.end(), bind2nd(equal_to<int>(), -1)), _idxMap.end());
-	}
-	delete[] nmdlg.Items;
-
-	if (_pTab->nbItem() != _idxMap.size())
-		doRefresh(true);
-	else
-	{
-		// select first previously selected item (or last one if only the last one was removed)
-		if (index == (int)_idxMap.size()) index --;
-		if (index >= 0)
-		{
-			ListView_SetItemState(_hList, index, LVIS_SELECTED, LVIS_SELECTED);
-			ListView_RedrawItems(_hList, 0, _idxMap.size() - 1);
-		}
-		ListView_SetItemCount(_hList, _idxMap.size());
-	}
-}
-
-void WindowsDlg::doSortToTabs()
-{
-	int curSel = ListView_GetNextItem(_hList, -1, LVNI_SELECTED);
-
-	if (curSel == -1)
-		curSel = 0;
-
-	NMWINDLG nmdlg;
-	nmdlg.type = WDT_SORT;
-	nmdlg.hwndFrom = _hSelf;
-	//nmdlg.curSel = curSel;
-	nmdlg.curSel = _idxMap[curSel];
-	nmdlg.code = WDN_NOTIFY;
-	UINT n = nmdlg.nItems = ListView_GetItemCount(_hList);
-	nmdlg.Items = new UINT[nmdlg.nItems];
-	vector<int> key;
-	key.resize(n, 0x7fffffff);
-	for(int i=-1, j=0;; ++j) {
-		i = ListView_GetNextItem(_hList, i, LVNI_ALL);
-		if (i == -1) break;
-		nmdlg.Items[j] = _idxMap[i];
-		if (i == curSel)
-			nmdlg.curSel = j;
-		key[j] = i;
-	}
-
-	SendMessage(_hParent, WDN_NOTIFY, 0, LPARAM(&nmdlg));
-	if (nmdlg.processed)
-	{
-		_idxMap.clear();
-		doRefresh(true);
-	}
-	delete[] nmdlg.Items;
-}
-
-WindowsMenu::WindowsMenu()
-{}
-
-WindowsMenu::~WindowsMenu()
-{
-	if (_hMenu)
-		DestroyMenu(_hMenu);
-}
-
-void WindowsMenu::init(HINSTANCE hInst, HMENU hMainMenu, const TCHAR *translation)
-{
-	_hMenu = ::LoadMenu(hInst, MAKEINTRESOURCE(IDR_WINDOWS_MENU));
-
-	if (translation && translation[0])
-	{
-		generic_string windowStr(translation);
-		windowStr += TEXT("...");
-		::ModifyMenu(_hMenu, IDM_WINDOW_WINDOWS, MF_BYCOMMAND, IDM_WINDOW_WINDOWS, windowStr.c_str());
-	}
-
-	int32_t pos = 0;
-	for(pos = GetMenuItemCount(hMainMenu) - 1; pos > 0; --pos)
-	{
-		if ((GetMenuState(hMainMenu, pos, MF_BYPOSITION) & MF_POPUP) != MF_POPUP)
-			continue;
-		break;
-	}
-
-	MENUITEMINFO mii;
-	memset(&mii, 0, sizeof(mii));
-	mii.cbSize = sizeof(mii);
-	mii.fMask = MIIM_STRING|MIIM_SUBMENU;
-
-	TCHAR buffer[32];
-	LoadString(hInst, IDR_WINDOWS_MENU, buffer, 32);
-	mii.dwTypeData = (TCHAR *)((translation && translation[0])?translation:buffer);
-	mii.hSubMenu = _hMenu;
-	InsertMenuItem(hMainMenu, pos, TRUE, &mii);
-}
-
-void WindowsMenu::initPopupMenu(HMENU hMenu, DocTabView *pTab)
-{
-	if (hMenu == _hMenu)
-	{
-		auto curDoc = pTab->getCurrentTabIndex();
-		size_t nMaxDoc = IDM_WINDOW_MRU_LIMIT - IDM_WINDOW_MRU_FIRST + 1;
-		size_t nDoc = pTab->nbItem();
-		nDoc = min(nDoc, nMaxDoc);
-		int id;
-		size_t pos;
-		for (id = IDM_WINDOW_MRU_FIRST, pos = 0; id < IDM_WINDOW_MRU_FIRST + static_cast<int32_t>(nDoc); ++id, ++pos)
-		{
-			BufferID bufID = pTab->getBufferByIndex(pos);
-			Buffer * buf = MainFileManager->getBufferByID(bufID);
-
-			MENUITEMINFO mii;
-			memset(&mii, 0, sizeof(mii));
-			mii.cbSize = sizeof(mii);
-			mii.fMask = MIIM_STRING|MIIM_STATE|MIIM_ID;
-			generic_string strBuffer(BuildMenuFileName(60, static_cast<int32_t>(pos), buf->getFileName()));
-			// Can't make mii.dwTypeData = strBuffer.c_str() because of const cast.
-			// So, making temporary buffer for this.
-			std::vector<TCHAR> vBuffer(strBuffer.begin(), strBuffer.end());
-			vBuffer.push_back('\0');
-			mii.dwTypeData = (&vBuffer[0]);
-			mii.fState &= ~(MF_GRAYED|MF_DISABLED|MF_CHECKED);
-			if (int(pos) == curDoc)
-				mii.fState |= MF_CHECKED;
-			mii.wID = id;
-
-			UINT state = GetMenuState(hMenu, id, MF_BYCOMMAND);
-			if (state == -1)
-				InsertMenuItem(hMenu, IDM_WINDOW_WINDOWS, FALSE, &mii);
-			else
-				SetMenuItemInfo(hMenu, id, FALSE, &mii);
-		}
-		for ( ; id<=IDM_WINDOW_MRU_LIMIT; ++id)
-		{
-			DeleteMenu(hMenu, id, FALSE);
-		}
-	}
-}
-
+// This file is part of Notepad++ project
+// Copyright (C)2003 Don HO <don.h@free.fr>
+//
+// This program is free software; you can redistribute it and/or
+// modify it under the terms of the GNU General Public License
+// as published by the Free Software Foundation; either
+// version 2 of the License, or (at your option) any later version.
+//
+// Note that the GPL places important restrictions on "derived works", yet
+// it does not provide a detailed definition of that term.  To avoid
+// misunderstandings, we consider an application to constitute a
+// "derivative work" for the purpose of this license if it does any of the
+// following:
+// 1. Integrates source code from Notepad++.
+// 2. Integrates/includes/aggregates Notepad++ into a proprietary executable
+//    installer, such as those produced by InstallShield.
+// 3. Links to a library or executes a program that does any of the above.
+//
+// This program is distributed in the hope that it will be useful,
+// but WITHOUT ANY WARRANTY; without even the implied warranty of
+// MERCHANTABILITY or FITNESS FOR A PARTICULAR PURPOSE.  See the
+// GNU General Public License for more details.
+//
+// You should have received a copy of the GNU General Public License
+// along with this program; if not, write to the Free Software
+// Foundation, Inc., 675 Mass Ave, Cambridge, MA 02139, USA.
+
+
+#include <functional>
+#include <algorithm>
+#include "WindowsDlg.h"
+#include "WindowsDlgRc.h"
+#include "DocTabView.h"
+#include "EncodingMapper.h"
+
+using namespace std;
+
+#ifndef _countof
+#define _countof(x) (sizeof(x)/sizeof((x)[0]))
+#endif
+
+#ifndef LVS_EX_DOUBLEBUFFER
+#define LVS_EX_DOUBLEBUFFER     0x00010000
+#endif
+
+static const TCHAR *readonlyString = TEXT(" [Read Only]");
+const UINT WDN_NOTIFY = RegisterWindowMessage(TEXT("WDN_NOTIFY"));
+
+inline static DWORD GetStyle(HWND hWnd) {
+	return (DWORD)GetWindowLongPtr(hWnd, GWL_STYLE);
+}
+inline static DWORD GetExStyle(HWND hWnd) {
+	return (DWORD)GetWindowLongPtr(hWnd, GWL_EXSTYLE);
+}
+
+inline static BOOL ModifyStyle(HWND hWnd, DWORD dwRemove, DWORD dwAdd) {
+	DWORD dwStyle = (DWORD)::GetWindowLongPtr(hWnd, GWL_STYLE);
+	DWORD dwNewStyle = (dwStyle & ~dwRemove) | dwAdd;
+	if(dwStyle == dwNewStyle)
+		return FALSE;
+	::SetWindowLongPtr(hWnd, GWL_STYLE, dwNewStyle);
+	return TRUE;
+}
+
+inline static BOOL ModifyStyleEx(HWND hWnd, DWORD dwRemove, DWORD dwAdd) {
+	DWORD dwStyle = (DWORD)::GetWindowLongPtr(hWnd, GWL_EXSTYLE);
+	DWORD dwNewStyle = (dwStyle & ~dwRemove) | dwAdd;
+	if(dwStyle == dwNewStyle)
+		return FALSE;
+	::SetWindowLongPtr(hWnd, GWL_EXSTYLE, dwNewStyle);
+	return TRUE;
+}
+
+
+struct NumericStringEquivalence
+{
+	bool operator()(const TCHAR* s1, const TCHAR* s2) const
+	{ return numstrcmp(s1, s2) < 0; }
+	static inline int numstrcmp_get(const TCHAR **str, int *length)
+	{
+		const TCHAR *p = *str;
+		int value = 0;
+		for (*length = 0; isdigit(*p); ++(*length))
+			value = value * 10 + *p++ - '0';
+		*str = p;
+		return (value);
+	}
+	static int numstrcmp(const TCHAR *str1, const TCHAR *str2)
+	{
+		TCHAR *p1, *p2;
+		int c1, c2, lcmp = 0;
+		for(;;)
+		{
+			if (*str1 == 0 || *str2 == 0) {
+				if (*str1 != *str2)
+					lcmp = *str1 - *str2;
+				break;
+			}
+			if (_istdigit(*str1) && _istdigit(*str2))
+			{
+				lcmp = generic_strtol(str1, &p1, 10) - generic_strtol(str2, &p2, 10);
+				if ( lcmp == 0 )
+					lcmp = static_cast<int32_t>((p2 - str2) - (p1 - str1));
+				if ( lcmp != 0 )
+					break;
+				str1 = p1, str2 = p2;
+			}
+			else
+			{
+				if (_istascii(*str1) && _istupper(*str1))
+					c1 = _totlower(*str1);
+				else
+					c1 = *str1;
+				if (_istascii(*str2) && _istupper(*str2))
+					c2 = _totlower(*str2);
+				else
+					c2 = *str2;
+				lcmp = (c1 - c2);
+				if (lcmp != 0)
+					break;
+				++str1, ++str2;
+			}
+		}
+		return ( lcmp < 0 ) ? -1 : (lcmp > 0 ? 1 : 0);
+	}
+};
+
+struct BufferEquivalent
+{
+	NumericStringEquivalence _strequiv;
+	DocTabView *_pTab;
+	int _iColumn;
+	bool _reverse;
+	BufferEquivalent(DocTabView *pTab, int iColumn, bool reverse)
+		: _pTab(pTab), _iColumn(iColumn), _reverse(reverse)
+	{}
+
+	bool operator()(int i1, int i2) const
+	{
+		if (i1 == i2) return false; // equivalence test not equality
+		if (_reverse) std::swap(i1, i2);
+		return compare(i1, i2);
+	}
+
+	bool compare(int i1, int i2) const
+	{
+		BufferID bid1 = _pTab->getBufferByIndex(i1);
+		BufferID bid2 = _pTab->getBufferByIndex(i2);
+		Buffer * b1 = MainFileManager->getBufferByID(bid1);
+		Buffer * b2 = MainFileManager->getBufferByID(bid2);
+		if (_iColumn == 0)
+		{
+			const TCHAR *s1 = b1->getFileName();
+			const TCHAR *s2 = b2->getFileName();
+			return _strequiv(s1, s2);
+		}
+		else if (_iColumn == 1)
+		{
+			const TCHAR *s1 = b1->getFullPathName();
+			const TCHAR *s2 = b2->getFullPathName();
+			return _strequiv(s1, s2);	//we can compare the full path to sort on directory, since after sorting directories sorting files is the second thing to do (if directories are the same that is)
+		}
+		else if (_iColumn == 2)
+		{
+			int t1 = (int)b1->getLangType();
+			int t2 = (int)b2->getLangType();
+			return (t1 < t2); // yeah should be the name
+		}
+		return false;
+	}
+};
+
+//////////////////
+// Window map tells CWinMgr how to position dialog controls
+//
+BEGIN_WINDOW_MAP(WindowsDlgMap)
+	BEGINROWS(WRCT_REST,0,RCMARGINS(8,8))
+		BEGINCOLS(WRCT_REST,0,0)                       // Begin list control column
+			BEGINROWS(WRCT_REST,0,0)
+				RCREST(IDC_WINDOWS_LIST)
+				RCSPACE(20)
+			ENDGROUP()
+			RCSPACE(12)
+			BEGINROWS(WRCT_TOFIT,0,0)
+			RCSPACE(12)
+			RCTOFIT(IDOK)
+			RCSPACE(-12)
+			RCTOFIT(IDC_WINDOWS_SAVE)
+			RCSPACE(-12)
+			RCTOFIT(IDC_WINDOWS_CLOSE)
+			RCSPACE(-12)
+			RCTOFIT(IDC_WINDOWS_SORT)
+			RCREST(-1)
+			RCTOFIT(IDCANCEL)
+			ENDGROUP()
+		ENDGROUP()
+	ENDGROUP()
+END_WINDOW_MAP()
+
+RECT WindowsDlg::_lastKnownLocation;
+
+WindowsDlg::WindowsDlg() : MyBaseClass(WindowsDlgMap), _isSorted(false)
+{
+	_szMinButton = SIZEZERO;
+	_szMinListCtrl = SIZEZERO;
+}
+
+void WindowsDlg::init(HINSTANCE hInst, HWND parent, DocTabView *pTab)
+{
+	MyBaseClass::init(hInst, parent);
+	_pTab = pTab;
+}
+
+void WindowsDlg::init(HINSTANCE hInst, HWND parent)
+{
+	assert(!"Call other initialize method");
+	MyBaseClass::init(hInst, parent);
+	_pTab = NULL;
+}
+
+INT_PTR CALLBACK WindowsDlg::run_dlgProc(UINT message, WPARAM wParam, LPARAM lParam)
+{
+	switch (message)
+	{
+		case WM_INITDIALOG :
+		{
+			changeDlgLang();
+			return MyBaseClass::run_dlgProc(message, wParam, lParam);
+		}
+
+		case WM_COMMAND :
+		{
+			switch (wParam)
+			{
+				case IDOK:
+				{
+					activateCurrent();
+					return TRUE;
+				}
+				case IDCANCEL:
+				{
+					::GetWindowRect(_hSelf, &_lastKnownLocation);
+					EndDialog(_hSelf, IDCANCEL);
+					return TRUE;
+				}
+				case IDC_WINDOWS_SAVE:
+				{
+					doSave();
+					return TRUE;
+				}
+				case IDC_WINDOWS_CLOSE:
+				{
+					doClose();
+					return TRUE;
+				}
+				case IDC_WINDOWS_SORT:
+				{
+					doSortToTabs();
+					_isSorted = false;
+					updateButtonState();
+					break;
+				}
+			}
+			break;
+		}
+
+		case WM_DESTROY:
+		{
+			//destroy();
+			return TRUE;
+		}
+
+		case WM_NOTIFY :
+		{
+			if (wParam == IDC_WINDOWS_LIST)
+			{
+				NMHDR* pNMHDR = (NMHDR*)lParam;
+				if (pNMHDR->code == LVN_GETDISPINFO)
+				{
+					NMLVDISPINFO *pLvdi = (NMLVDISPINFO *)pNMHDR;
+					//if(pLvdi->item.mask & LVIF_IMAGE)
+					//	;
+					if(pLvdi->item.mask & LVIF_TEXT)
+					{
+						pLvdi->item.pszText[0] = 0;
+						size_t index = pLvdi->item.iItem;
+						if (index >= _pTab->nbItem() || index >= _idxMap.size())
+							return FALSE;
+						index = _idxMap[index];
+
+						//const Buffer& buffer = _pView->getBufferAt(index);
+						BufferID bufID = _pTab->getBufferByIndex(index);
+						Buffer * buf = MainFileManager->getBufferByID(bufID);
+						if (pLvdi->item.iSubItem == 0) // file name
+						{
+							int len = pLvdi->item.cchTextMax;
+							const TCHAR *fileName = buf->getFileName();
+							generic_strncpy(pLvdi->item.pszText, fileName, len-1);
+							pLvdi->item.pszText[len-1] = 0;
+							len = lstrlen(pLvdi->item.pszText);
+							if (buf->isDirty())
+							{
+								if (len < pLvdi->item.cchTextMax)
+								{
+									pLvdi->item.pszText[len++] = '*';
+									pLvdi->item.pszText[len] = 0;
+								}
+							}
+							else if (buf->isReadOnly())
+							{
+								len += lstrlen(readonlyString);
+								if (len <= pLvdi->item.cchTextMax)
+									lstrcat(pLvdi->item.pszText, readonlyString);
+							}
+						}
+						else if (pLvdi->item.iSubItem == 1) // directory
+						{
+							const TCHAR *fullName = buf->getFullPathName();
+							const TCHAR *fileName = buf->getFileName();
+							int len = lstrlen(fullName)-lstrlen(fileName);
+							if (!len) {
+								len = 1;
+								fullName = TEXT("");
+							}
+							if (pLvdi->item.cchTextMax < len)
+								len = pLvdi->item.cchTextMax;
+							generic_strncpy(pLvdi->item.pszText, fullName, len-1);
+							pLvdi->item.pszText[len-1] = 0;
+						}
+						else if (pLvdi->item.iSubItem == 2) // Type
+						{
+							int len = pLvdi->item.cchTextMax;
+							NppParameters *pNppParameters = NppParameters::getInstance();
+							Lang *lang = pNppParameters->getLangFromID(buf->getLangType());
+							if (NULL != lang)
+							{
+								generic_strncpy(pLvdi->item.pszText, lang->getLangName(), len-1);
+							}
+						}
+					}
+					return TRUE;
+				}
+				else if (pNMHDR->code == LVN_COLUMNCLICK) // sort columns with stable sort
+				{
+					NMLISTVIEW *pNMLV = (NMLISTVIEW *)pNMHDR;
+					if (pNMLV->iItem == -1)
+					{
+						bool reverse = false;
+						int iColumn = pNMLV->iSubItem;
+						if (_lastSort == iColumn)
+						{
+							reverse = true;
+							_lastSort = -1;
+						}
+						else
+						{
+							_lastSort = iColumn;
+						}
+						size_t i;
+						size_t n = _idxMap.size();
+						vector<int> sortMap;
+						sortMap.resize(n);
+						for (i = 0; i < n; ++i)
+							sortMap[_idxMap[i]] = ListView_GetItemState(_hList, i, LVIS_SELECTED);
+
+						stable_sort(_idxMap.begin(), _idxMap.end(), BufferEquivalent(_pTab, iColumn, reverse));
+						for (i = 0; i < n; ++i)
+							ListView_SetItemState(_hList, i, sortMap[_idxMap[i]] ? LVIS_SELECTED : 0, LVIS_SELECTED);
+
+						::InvalidateRect(_hList, &_rc, FALSE);
+						_isSorted = true;
+						updateButtonState();
+					}
+					return TRUE;
+				}
+				else if (pNMHDR->code == LVN_ITEMACTIVATE || pNMHDR->code == LVN_ITEMCHANGED || pNMHDR->code == LVN_ODSTATECHANGED)
+				{
+					updateButtonState();
+					return TRUE;
+				}
+				else if (pNMHDR->code == NM_DBLCLK)
+				{
+					::PostMessage(_hSelf, WM_COMMAND, IDOK, 0);
+					return TRUE;
+				}
+				else if (pNMHDR->code == LVN_KEYDOWN)
+				{
+					NMLVKEYDOWN *lvkd = (NMLVKEYDOWN *)pNMHDR;
+					// Ctrl+A
+					short ctrl = GetKeyState(VK_CONTROL);
+					short alt = GetKeyState(VK_MENU);
+					short shift = GetKeyState(VK_SHIFT);
+					if (lvkd->wVKey == 0x41/*a*/ && ctrl<0 && alt>=0 && shift>=0)
+					{
+						for (int i=0, n=ListView_GetItemCount(_hList); i<n; ++i)
+							ListView_SetItemState(_hList, i, LVIS_SELECTED, LVIS_SELECTED);
+					}
+					return TRUE;
+				}
+			}
+			break;
+		}
+	}
+	return MyBaseClass::run_dlgProc(message, wParam, lParam);
+}
+
+
+void WindowsDlg::updateButtonState()
+{
+	int nSelection = ListView_GetSelectedCount(_hList);
+	if (nSelection == 0)
+	{
+		EnableWindow(GetDlgItem(_hSelf, IDOK), FALSE);
+		EnableWindow(GetDlgItem(_hSelf, IDC_WINDOWS_SAVE), FALSE);
+		EnableWindow(GetDlgItem(_hSelf, IDC_WINDOWS_CLOSE), FALSE);
+	}
+	else
+	{
+		EnableWindow(GetDlgItem(_hSelf, IDC_WINDOWS_SAVE), TRUE);
+		EnableWindow(GetDlgItem(_hSelf, IDC_WINDOWS_CLOSE), TRUE);
+		if (nSelection == 1)
+			EnableWindow(GetDlgItem(_hSelf, IDOK), TRUE);
+		else
+			EnableWindow(GetDlgItem(_hSelf, IDOK), FALSE);
+	}
+	EnableWindow(GetDlgItem(_hSelf, IDC_WINDOWS_SORT), _isSorted);
+}
+
+int WindowsDlg::doDialog(TiXmlNodeA *dlgNode)
+{
+	_dlgNode = dlgNode;
+	return (int)::DialogBoxParam(_hInst, MAKEINTRESOURCE(IDD_WINDOWS), _hParent,  dlgProc, (LPARAM)this);
+};
+
+bool WindowsDlg::changeDlgLang()
+{
+	if (!_dlgNode) return false;
+
+	WcharMbcsConvertor *wmc = WcharMbcsConvertor::getInstance();
+	int nativeLangEncoding = CP_ACP;
+	TiXmlDeclarationA *declaration =  _dlgNode->GetDocument()->FirstChild()->ToDeclaration();
+	if (declaration)
+	{
+		const char * encodingStr = declaration->Encoding();
+		EncodingMapper *em = EncodingMapper::getInstance();
+		nativeLangEncoding = em->getEncodingFromString(encodingStr);
+	}
+
+	// Set Title
+	const char *titre = (_dlgNode->ToElement())->Attribute("title");
+	if (titre && titre[0])
+	{
+		const wchar_t *nameW = wmc->char2wchar(titre, nativeLangEncoding);
+		::SetWindowText(_hSelf, nameW);
+	}
+
+	// Set the text of child control
+	for (TiXmlNodeA *childNode = _dlgNode->FirstChildElement("Item");
+		childNode ;
+		childNode = childNode->NextSibling("Item") )
+	{
+		TiXmlElementA *element = childNode->ToElement();
+		int id;
+		const char *sentinel = element->Attribute("id", &id);
+		const char *name = element->Attribute("name");
+		if (sentinel && (name && name[0]))
+		{
+			HWND hItem = ::GetDlgItem(_hSelf, id);
+			if (hItem)
+			{
+				const wchar_t *nameW = wmc->char2wchar(name, nativeLangEncoding);
+				::SetWindowText(hItem, nameW);
+			}
+		}
+	}
+	return true;
+}
+
+BOOL WindowsDlg::onInitDialog()
+{
+	_winMgr.InitToFitSizeFromCurrent(_hSelf);
+
+	// save min size for OK/Cancel buttons
+	_szMinButton = RectToSize(_winMgr.GetRect(IDOK));
+	_szMinListCtrl = RectToSize(_winMgr.GetRect(IDC_WINDOWS_LIST));
+	_lastSort = -1;
+
+	_winMgr.CalcLayout(_hSelf);
+	_winMgr.SetWindowPositions(_hSelf);
+	getClientRect(_rc);
+
+	_hList = ::GetDlgItem(_hSelf, IDC_WINDOWS_LIST);
+	DWORD exStyle = ListView_GetExtendedListViewStyle(_hList);
+	exStyle |= LVS_EX_HEADERDRAGDROP|LVS_EX_FULLROWSELECT|LVS_EX_DOUBLEBUFFER;
+	ListView_SetExtendedListViewStyle(_hList, exStyle);
+	RECT rc;
+	GetClientRect(_hList, &rc);
+	LONG width = rc.right - rc.left;
+
+	LVCOLUMN lvColumn;
+	memset(&lvColumn, 0, sizeof(lvColumn));
+	lvColumn.mask = LVCF_WIDTH|LVCF_TEXT|LVCF_SUBITEM|LVCF_FMT;
+	lvColumn.fmt = LVCFMT_LEFT;
+	lvColumn.pszText = TEXT("Name");
+	lvColumn.cx = width/4;
+	SendMessage(_hList, LVM_INSERTCOLUMN, 0, LPARAM(&lvColumn));
+
+	lvColumn.pszText = TEXT("Path");
+	lvColumn.cx = 300;
+	SendMessage(_hList, LVM_INSERTCOLUMN, 1, LPARAM(&lvColumn));
+
+	lvColumn.fmt = LVCFMT_CENTER;
+	lvColumn.pszText = TEXT("Type");
+	lvColumn.cx = 40;
+	SendMessage(_hList, LVM_INSERTCOLUMN, 2, LPARAM(&lvColumn));
+
+	fitColumnsToSize();
+
+	if (_lastKnownLocation.bottom > 0 && _lastKnownLocation.right > 0)
+	{
+		SetWindowPos(_hSelf, NULL, _lastKnownLocation.left, _lastKnownLocation.top,
+			_lastKnownLocation.right-_lastKnownLocation.left, _lastKnownLocation.bottom-_lastKnownLocation.top, SWP_SHOWWINDOW);
+	}
+	else
+	{
+		goToCenter();
+	}
+
+	doRefresh(true);
+	return TRUE;
+}
+
+void WindowsDlg::onSize(UINT nType, int cx, int cy)
+{
+	MyBaseClass::onSize(nType, cx, cy);
+	fitColumnsToSize();
+}
+
+void WindowsDlg::onGetMinMaxInfo(MINMAXINFO* lpMMI)
+{
+	MyBaseClass::onGetMinMaxInfo(lpMMI);
+}
+
+LRESULT WindowsDlg::onWinMgr(WPARAM wp, LPARAM lp)
+{
+	NMWINMGR &nmw = *(NMWINMGR *)lp;
+	if (nmw.code==NMWINMGR::GET_SIZEINFO) {
+		switch(wp)
+		{
+		case IDOK:
+		case IDCANCEL:
+		case IDC_WINDOWS_SAVE:
+		case IDC_WINDOWS_CLOSE:
+		case IDC_WINDOWS_SORT:
+			nmw.sizeinfo.szMin = _szMinButton;
+			nmw.processed = TRUE;
+			return TRUE;
+
+		case IDC_WINDOWS_LIST:
+			nmw.sizeinfo.szMin = _szMinListCtrl;
+			nmw.processed = TRUE;
+			return TRUE;
+		}
+	}
+	return MyBaseClass::onWinMgr(wp, lp);
+}
+
+void WindowsDlg::doRefresh(bool invalidate /*= false*/)
+{
+	if (_hSelf != NULL && isVisible())
+	{
+		if (_hList != NULL)
+		{
+			size_t count = (_pTab != NULL) ? _pTab->nbItem() : 0;
+			size_t oldSize = _idxMap.size();
+			if (!invalidate && count == oldSize)
+				return;
+
+			if (count != oldSize)
+			{
+				size_t lo = 0;
+				_idxMap.resize(count);
+				if (oldSize < count)
+					lo = oldSize;
+				for (size_t i = lo; i < count; ++i)
+					_idxMap[i] = int(i);
+			}
+			LPARAM lp = invalidate ? LVSICF_NOSCROLL|LVSICF_NOINVALIDATEALL : LVSICF_NOSCROLL;
+			::SendMessage(_hList, LVM_SETITEMCOUNT, (WPARAM)count, lp);
+			::InvalidateRect(_hList, &_rc, FALSE);
+
+			resetSelection();
+			updateButtonState();
+		}
+	}
+}
+
+void WindowsDlg::fitColumnsToSize()
+{
+	// perhaps make the path column auto size
+	RECT rc;
+	if (GetClientRect(_hList, &rc))
+	{
+		int len = (rc.right - rc.left);
+		len -= (int)SendMessage(_hList, LVM_GETCOLUMNWIDTH, 0, 0);
+		len -= (int)SendMessage(_hList, LVM_GETCOLUMNWIDTH, 2, 0);
+		len -= GetSystemMetrics(SM_CXVSCROLL);
+		len -= 1;
+		SendMessage(_hList, LVM_SETCOLUMNWIDTH, 1, len);
+	}
+}
+
+void WindowsDlg::resetSelection()
+{
+	auto curSel = _pTab->getCurrentTabIndex();
+	int pos = 0;
+	for (vector<int>::iterator itr = _idxMap.begin(), end = _idxMap.end(); itr != end; ++itr, ++pos)
+	{
+		if (*itr == curSel)
+		{
+			ListView_SetItemState(_hList, pos, LVIS_SELECTED|LVIS_FOCUSED, LVIS_SELECTED|LVIS_FOCUSED)
+		}
+		else
+		{
+			ListView_SetItemState(_hList, pos, 0, LVIS_SELECTED);
+		}
+	}
+}
+
+void WindowsDlg::doSave()
+{
+	NMWINDLG nmdlg;
+	nmdlg.type = WDT_SAVE;
+	nmdlg.curSel = ListView_GetNextItem(_hList, -1, LVNI_SELECTED);
+	nmdlg.hwndFrom = _hSelf;
+	nmdlg.code = WDN_NOTIFY;
+	nmdlg.nItems = ListView_GetSelectedCount(_hList);
+	nmdlg.Items = new UINT[nmdlg.nItems];
+	for (int i=-1, j=0;;++j) {
+		i = ListView_GetNextItem(_hList, i, LVNI_SELECTED);
+		if (i == -1) break;
+		nmdlg.Items[j] = _idxMap[i];
+	}
+	SendMessage(_hParent, WDN_NOTIFY, 0, LPARAM(&nmdlg));
+	delete[] nmdlg.Items;
+	::InvalidateRect(_hList, &_rc, FALSE);
+	ListView_RedrawItems(_hList, 0, ListView_GetSelectedCount(_hList));
+}
+
+void WindowsDlg::destroy()
+{
+	::GetWindowRect(_hSelf, &_lastKnownLocation);
+
+	HWND hSelf = _hSelf;
+	_hSelf = NULL;
+	::DestroyWindow(hSelf);
+
+}
+
+void WindowsDlg::activateCurrent()
+{
+	if (ListView_GetSelectedCount(_hList) == 1)
+	{
+		NMWINDLG nmdlg;
+		nmdlg.type = WDT_ACTIVATE;
+		nmdlg.curSel = _idxMap[ListView_GetNextItem(_hList, -1, LVNI_ALL|LVNI_SELECTED)];
+		nmdlg.hwndFrom = _hSelf;
+		nmdlg.code = WDN_NOTIFY;
+		SendMessage(_hParent, WDN_NOTIFY, 0, LPARAM(&nmdlg));
+
+		::GetWindowRect(_hSelf, &_lastKnownLocation);
+		EndDialog(_hSelf, IDOK);
+	}
+}
+
+void WindowsDlg::doClose()
+{
+	NMWINDLG nmdlg;
+	nmdlg.type = WDT_CLOSE;
+	int index = ListView_GetNextItem(_hList, -1, LVNI_ALL|LVNI_SELECTED);
+	if (index == -1) return;
+
+	nmdlg.curSel = _idxMap[index];
+	nmdlg.hwndFrom = _hSelf;
+	nmdlg.code = WDN_NOTIFY;
+	UINT n = nmdlg.nItems = ListView_GetSelectedCount(_hList);
+	nmdlg.Items = new UINT[nmdlg.nItems];
+	vector<int> key;
+	key.resize(n, 0x7fffffff);
+	for(int i=-1, j=0;; ++j) {
+		i = ListView_GetNextItem(_hList, i, LVNI_SELECTED);
+		if (i == -1) break;
+		ListView_SetItemState(_hList, i, 0, LVIS_SELECTED); // deselect
+		nmdlg.Items[j] = _idxMap[i];
+		key[j] = i;
+	}
+	SendMessage(_hParent, WDN_NOTIFY, 0, LPARAM(&nmdlg));
+	if (nmdlg.processed)
+	{
+		// Trying to retain sort order. fairly sure there is a much better algorithm for this
+		vector<int>::iterator kitr = key.begin();
+		for (UINT i=0; i<n; ++i, ++kitr)
+		{
+			if (nmdlg.Items[i] == -1)
+			{
+				int oldVal = _idxMap[*kitr];
+				_idxMap[*kitr] = -1;
+				for (vector<int>::iterator itr = _idxMap.begin(), end = _idxMap.end(); itr != end; ++itr)
+					if (*itr > oldVal)
+						--(*itr);
+			}
+		}
+		_idxMap.erase(std::remove_if(_idxMap.begin(), _idxMap.end(), bind2nd(equal_to<int>(), -1)), _idxMap.end());
+	}
+	delete[] nmdlg.Items;
+
+	if (_pTab->nbItem() != _idxMap.size())
+		doRefresh(true);
+	else
+	{
+		// select first previously selected item (or last one if only the last one was removed)
+		if (index == (int)_idxMap.size()) index --;
+		if (index >= 0)
+		{
+			ListView_SetItemState(_hList, index, LVIS_SELECTED, LVIS_SELECTED);
+			ListView_RedrawItems(_hList, 0, _idxMap.size() - 1);
+		}
+		ListView_SetItemCount(_hList, _idxMap.size());
+	}
+}
+
+void WindowsDlg::doSortToTabs()
+{
+	int curSel = ListView_GetNextItem(_hList, -1, LVNI_SELECTED);
+
+	if (curSel == -1)
+		curSel = 0;
+
+	NMWINDLG nmdlg;
+	nmdlg.type = WDT_SORT;
+	nmdlg.hwndFrom = _hSelf;
+	//nmdlg.curSel = curSel;
+	nmdlg.curSel = _idxMap[curSel];
+	nmdlg.code = WDN_NOTIFY;
+	UINT n = nmdlg.nItems = ListView_GetItemCount(_hList);
+	nmdlg.Items = new UINT[nmdlg.nItems];
+	vector<int> key;
+	key.resize(n, 0x7fffffff);
+	for(int i=-1, j=0;; ++j) {
+		i = ListView_GetNextItem(_hList, i, LVNI_ALL);
+		if (i == -1) break;
+		nmdlg.Items[j] = _idxMap[i];
+		if (i == curSel)
+			nmdlg.curSel = j;
+		key[j] = i;
+	}
+
+	SendMessage(_hParent, WDN_NOTIFY, 0, LPARAM(&nmdlg));
+	if (nmdlg.processed)
+	{
+		_idxMap.clear();
+		doRefresh(true);
+	}
+	delete[] nmdlg.Items;
+}
+
+WindowsMenu::WindowsMenu()
+{}
+
+WindowsMenu::~WindowsMenu()
+{
+	if (_hMenu)
+		DestroyMenu(_hMenu);
+}
+
+void WindowsMenu::init(HINSTANCE hInst, HMENU hMainMenu, const TCHAR *translation)
+{
+	_hMenu = ::LoadMenu(hInst, MAKEINTRESOURCE(IDR_WINDOWS_MENU));
+
+	if (translation && translation[0])
+	{
+		generic_string windowStr(translation);
+		windowStr += TEXT("...");
+		::ModifyMenu(_hMenu, IDM_WINDOW_WINDOWS, MF_BYCOMMAND, IDM_WINDOW_WINDOWS, windowStr.c_str());
+	}
+
+	int32_t pos = 0;
+	for(pos = GetMenuItemCount(hMainMenu) - 1; pos > 0; --pos)
+	{
+		if ((GetMenuState(hMainMenu, pos, MF_BYPOSITION) & MF_POPUP) != MF_POPUP)
+			continue;
+		break;
+	}
+
+	MENUITEMINFO mii;
+	memset(&mii, 0, sizeof(mii));
+	mii.cbSize = sizeof(mii);
+	mii.fMask = MIIM_STRING|MIIM_SUBMENU;
+
+	TCHAR buffer[32];
+	LoadString(hInst, IDR_WINDOWS_MENU, buffer, 32);
+	mii.dwTypeData = (TCHAR *)((translation && translation[0])?translation:buffer);
+	mii.hSubMenu = _hMenu;
+	InsertMenuItem(hMainMenu, pos, TRUE, &mii);
+}
+
+void WindowsMenu::initPopupMenu(HMENU hMenu, DocTabView *pTab)
+{
+	if (hMenu == _hMenu)
+	{
+		auto curDoc = pTab->getCurrentTabIndex();
+		size_t nMaxDoc = IDM_WINDOW_MRU_LIMIT - IDM_WINDOW_MRU_FIRST + 1;
+		size_t nDoc = pTab->nbItem();
+		nDoc = min(nDoc, nMaxDoc);
+		int id;
+		size_t pos;
+		for (id = IDM_WINDOW_MRU_FIRST, pos = 0; id < IDM_WINDOW_MRU_FIRST + static_cast<int32_t>(nDoc); ++id, ++pos)
+		{
+			BufferID bufID = pTab->getBufferByIndex(pos);
+			Buffer * buf = MainFileManager->getBufferByID(bufID);
+
+			MENUITEMINFO mii;
+			memset(&mii, 0, sizeof(mii));
+			mii.cbSize = sizeof(mii);
+			mii.fMask = MIIM_STRING|MIIM_STATE|MIIM_ID;
+			generic_string strBuffer(BuildMenuFileName(60, static_cast<int32_t>(pos), buf->getFileName()));
+			// Can't make mii.dwTypeData = strBuffer.c_str() because of const cast.
+			// So, making temporary buffer for this.
+			std::vector<TCHAR> vBuffer(strBuffer.begin(), strBuffer.end());
+			vBuffer.push_back('\0');
+			mii.dwTypeData = (&vBuffer[0]);
+			mii.fState &= ~(MF_GRAYED|MF_DISABLED|MF_CHECKED);
+			if (int(pos) == curDoc)
+				mii.fState |= MF_CHECKED;
+			mii.wID = id;
+
+			UINT state = GetMenuState(hMenu, id, MF_BYCOMMAND);
+			if (state == -1)
+				InsertMenuItem(hMenu, IDM_WINDOW_WINDOWS, FALSE, &mii);
+			else
+				SetMenuItemInfo(hMenu, id, FALSE, &mii);
+		}
+		for ( ; id<=IDM_WINDOW_MRU_LIMIT; ++id)
+		{
+			DeleteMenu(hMenu, id, FALSE);
+		}
+	}
+}
+