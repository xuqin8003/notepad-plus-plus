// This file is part of Notepad++ project
// Copyright (C)2020 Don HO <don.h@free.fr>
//
// This program is free software; you can redistribute it and/or
// modify it under the terms of the GNU General Public License
// as published by the Free Software Foundation; either
// version 2 of the License, or (at your option) any later version.
//
// Note that the GPL places important restrictions on "derived works", yet
// it does not provide a detailed definition of that term.  To avoid
// misunderstandings, we consider an application to constitute a
// "derivative work" for the purpose of this license if it does any of the
// following:
// 1. Integrates source code from Notepad++.
// 2. Integrates/includes/aggregates Notepad++ into a proprietary executable
//    installer, such as those produced by InstallShield.
// 3. Links to a library or executes a program that does any of the above.
//
// This program is distributed in the hope that it will be useful,
// but WITHOUT ANY WARRANTY; without even the implied warranty of
// MERCHANTABILITY or FITNESS FOR A PARTICULAR PURPOSE.  See the
// GNU General Public License for more details.
//
// You should have received a copy of the GNU General Public License
// along with this program; if not, write to the Free Software
// Foundation, Inc., 675 Mass Ave, Cambridge, MA 02139, USA.

#include "json.hpp"
#include "functionListPanel.h"
#include "ScintillaEditView.h"
#include "localization.h"
#include <fstream>

using nlohmann::json;
using namespace std;

#define CX_BITMAP         16
#define CY_BITMAP         16

#define INDEX_ROOT        0
#define INDEX_NODE        1
#define INDEX_LEAF        2

FunctionListPanel::~FunctionListPanel()
{
	for (const auto s : posStrs)
	{
		delete s;
	}
}

void FunctionListPanel::addEntry(const TCHAR *nodeName, const TCHAR *displayText, size_t pos)
{
	HTREEITEM itemParent = NULL;
	TCHAR posStr[32];
	generic_itoa(static_cast<int32_t>(pos), posStr, 10);
	HTREEITEM root = _treeView.getRoot();

	if (nodeName != NULL && *nodeName != '\0')
	{
		itemParent = _treeView.searchSubItemByName(nodeName, root);
		if (!itemParent)
		{
			generic_string* invalidValueStr = new generic_string(TEXT("-1"));
			posStrs.push_back(invalidValueStr);
			LPARAM lParamInvalidPosStr = reinterpret_cast<LPARAM>(invalidValueStr);

			itemParent = _treeView.addItem(nodeName, root, INDEX_NODE, lParamInvalidPosStr);
		}
	}
	else
		itemParent = root;

	generic_string* posString = new generic_string(posStr);
	posStrs.push_back(posString);
	LPARAM lParamPosStr = reinterpret_cast<LPARAM>(posString);

	_treeView.addItem(displayText, itemParent, INDEX_LEAF, lParamPosStr);
}

void FunctionListPanel::removeAllEntries()
{
	_treeView.removeAllItems();
}

// bodyOpenSybe mbol & bodyCloseSymbol should be RE
size_t FunctionListPanel::getBodyClosePos(size_t begin, const TCHAR *bodyOpenSymbol, const TCHAR *bodyCloseSymbol)
{
	size_t cntOpen = 1;

	int docLen = (*_ppEditView)->getCurrentDocLen();

	if (begin >= (size_t)docLen)
		return docLen;

	generic_string exprToSearch = TEXT("(");
	exprToSearch += bodyOpenSymbol;
	exprToSearch += TEXT("|");
	exprToSearch += bodyCloseSymbol;
	exprToSearch += TEXT(")");


	int flags = SCFIND_REGEXP | SCFIND_POSIX;

	(*_ppEditView)->execute(SCI_SETSEARCHFLAGS, flags);
	int targetStart = (*_ppEditView)->searchInTarget(exprToSearch.c_str(), exprToSearch.length(), begin, docLen);
	int targetEnd = 0;

	do
	{
		if (targetStart != -1 && targetStart != -2) // found open or close symbol
		{
			targetEnd = int((*_ppEditView)->execute(SCI_GETTARGETEND));

			// Now we determinate the symbol (open or close)
			int tmpStart = (*_ppEditView)->searchInTarget(bodyOpenSymbol, lstrlen(bodyOpenSymbol), targetStart, targetEnd);
			if (tmpStart != -1 && tmpStart != -2) // open symbol found
			{
				++cntOpen;
			}
			else // if it's not open symbol, then it must be the close one
			{
				--cntOpen;
			}
		}
		else // nothing found
		{
			cntOpen = 0; // get me out of here
			targetEnd = static_cast<int32_t>(begin);
		}

		targetStart = (*_ppEditView)->searchInTarget(exprToSearch.c_str(), exprToSearch.length(), targetEnd, docLen);

	} while (cntOpen);

	return targetEnd;
}

generic_string FunctionListPanel::parseSubLevel(size_t begin, size_t end, std::vector< generic_string > dataToSearch, int & foundPos)
{
	if (begin >= end)
	{
		foundPos = -1;
		return TEXT("");
	}

	if (!dataToSearch.size())
		return TEXT("");

	int flags = SCFIND_REGEXP | SCFIND_POSIX;

	(*_ppEditView)->execute(SCI_SETSEARCHFLAGS, flags);
	const TCHAR *regExpr2search = dataToSearch[0].c_str();
	int targetStart = (*_ppEditView)->searchInTarget(regExpr2search, lstrlen(regExpr2search), begin, end);

	if (targetStart == -1 || targetStart == -2)
	{
		foundPos = -1;
		return TEXT("");
	}
	int targetEnd = int((*_ppEditView)->execute(SCI_GETTARGETEND));

	if (dataToSearch.size() >= 2)
	{
		dataToSearch.erase(dataToSearch.begin());
		return parseSubLevel(targetStart, targetEnd, dataToSearch, foundPos);
	}
	else // only one processed element, so we conclude the result
	{
		TCHAR foundStr[1024];

		(*_ppEditView)->getGenericText(foundStr, 1024, targetStart, targetEnd);

		foundPos = targetStart;
		return foundStr;
	}
}

void FunctionListPanel::addInStateArray(TreeStateNode tree2Update, const TCHAR *searchText, bool isSorted)
{
	bool found = false;
	for (size_t i = 0, len = _treeParams.size(); i < len; ++i)
	{
		if (_treeParams[i]._treeState._extraData == tree2Update._extraData)
		{
			_treeParams[i]._searchParameters._text2Find = searchText;
			_treeParams[i]._searchParameters._doSort = isSorted;
			_treeParams[i]._treeState = tree2Update;
			found = true;
		}
	}
	if (!found)
	{
		TreeParams params;
		params._treeState = tree2Update;
		params._searchParameters._text2Find = searchText;
		params._searchParameters._doSort = isSorted;
		_treeParams.push_back(params);
	}
}

TreeParams* FunctionListPanel::getFromStateArray(generic_string fullFilePath)
{
	for (size_t i = 0, len = _treeParams.size(); i < len; ++i)
	{
		if (_treeParams[i]._treeState._extraData == fullFilePath)
			return &_treeParams[i];
	}
	return NULL;
}

void FunctionListPanel::sortOrUnsort()
{
	bool doSort = shouldSort();
	if (doSort)
		_pTreeView->sort(_pTreeView->getRoot(), true);
	else
	{
		TCHAR text2search[MAX_PATH] ;
		::SendMessage(_hSearchEdit, WM_GETTEXT, MAX_PATH, reinterpret_cast<LPARAM>(text2search));

		if (text2search[0] == '\0') // main view
		{
			reload();
		}
		else // aux view
		{
			reload();

			if (_treeView.getRoot() == NULL)
				return;

			_treeViewSearchResult.removeAllItems();
			const TCHAR *fn = ((*_ppEditView)->getCurrentBuffer())->getFileName();

			generic_string* invalidValueStr = new generic_string(TEXT("-1"));
			posStrs.push_back(invalidValueStr);
			LPARAM lParamInvalidPosStr = reinterpret_cast<LPARAM>(invalidValueStr);
			_treeViewSearchResult.addItem(fn, NULL, INDEX_ROOT, lParamInvalidPosStr);

			_treeView.searchLeafAndBuildTree(_treeViewSearchResult, text2search, INDEX_LEAF);
			_treeViewSearchResult.display(true);
			_treeViewSearchResult.expand(_treeViewSearchResult.getRoot());
			_treeView.display(false);
			_pTreeView = &_treeViewSearchResult;
		}
	}
}


bool FunctionListPanel::serialize(const generic_string & outputFilename)
{
	Buffer* currentBuf = (*_ppEditView)->getCurrentBuffer();
	const TCHAR* fileNameLabel = currentBuf->getFileName();

	generic_string fname2write;
	if (outputFilename.empty()) // if outputFilename is not given, get the current file path by adding the file extension
	{
		const TCHAR *fullFilePath = currentBuf->getFullPathName();

		// Export function list from an existing file 
		bool exportFuncntionList = (NppParameters::getInstance()).doFunctionListExport();
		if (exportFuncntionList && ::PathFileExists(fullFilePath))
		{
			fname2write = fullFilePath;
			fname2write += TEXT(".result");
			fname2write += TEXT(".json");
		}
		else
			return false;
	}
	else
	{
		fname2write = outputFilename;
	}

	const char* rootLabel = "root";
	const char* nodesLabel = "nodes";
	const char* leavesLabel = "leaves";
	const char* nameLabel = "name";

	WcharMbcsConvertor& wmc = WcharMbcsConvertor::getInstance();
	json j;
	j[rootLabel] = wmc.wchar2char(fileNameLabel, CP_ACP);

	for (const auto & info : _foundFuncInfos)
	{
		std::string leafName = wmc.wchar2char(info._data.c_str(), CP_ACP);

		if (!info._data2.empty()) // node
		{
			bool isFound = false;
			std::string nodeName = wmc.wchar2char(info._data2.c_str(), CP_ACP);

			for (auto & i : j[nodesLabel])
			{
				if (nodeName == i[nameLabel])
				{
					i[leavesLabel].push_back(leafName.c_str());
					isFound = true;
					break;
				}
			}

			if (!isFound)
			{
				json aNode = { { leavesLabel, json::array() },{ nameLabel, nodeName.c_str() } };
				aNode[leavesLabel].push_back(leafName.c_str());
				j[nodesLabel].push_back(aNode);
			}
		}
		else // leaf
		{
			j[leavesLabel].push_back(leafName.c_str());
		}
	}

	std::ofstream file(wmc.wchar2char(fname2write.c_str(), CP_ACP));
	file << j;

	return true;
}

void FunctionListPanel::reload()
{
	// clean up
	_findLine = -1;
	_findEndLine = -1;
	TreeStateNode currentTree;
	bool isOK = _treeView.retrieveFoldingStateTo(currentTree, _treeView.getRoot());
	if (isOK)
	{
		TCHAR text2Search[MAX_PATH];
		::SendMessage(_hSearchEdit, WM_GETTEXT, MAX_PATH, reinterpret_cast<LPARAM>(text2Search));
		bool isSorted =  shouldSort();
		addInStateArray(currentTree, text2Search, isSorted);
	}
	removeAllEntries();
	::SendMessage(_hSearchEdit, WM_SETTEXT, 0, reinterpret_cast<LPARAM>(TEXT("")));
	setSort(false);

	_foundFuncInfos.clear();

	Buffer* currentBuf = (*_ppEditView)->getCurrentBuffer();
	const TCHAR *fn = currentBuf->getFileName();
	LangType langID = currentBuf->getLangType();
	if (langID == L_JS)
		langID = L_JAVASCRIPT;

	const TCHAR *udln = NULL;
	if (langID == L_USER)
	{
		udln = currentBuf->getUserDefineLangName();
	}

	TCHAR *ext = ::PathFindExtension(fn);

	bool parsedOK = _funcParserMgr.parse(_foundFuncInfos, AssociationInfo(-1, langID, ext, udln));
	if (parsedOK)
	{
		generic_string* invalidValueStr = new generic_string(TEXT("-1"));
		posStrs.push_back(invalidValueStr);
		LPARAM lParamInvalidPosStr = reinterpret_cast<LPARAM>(invalidValueStr);

		_treeView.addItem(fn, NULL, INDEX_ROOT, lParamInvalidPosStr);
	}

	for (size_t i = 0, len = _foundFuncInfos.size(); i < len; ++i)
	{
		addEntry(_foundFuncInfos[i]._data2.c_str(), _foundFuncInfos[i]._data.c_str(), _foundFuncInfos[i]._pos);
	}

	HTREEITEM root = _treeView.getRoot();
	
	if (root)
	{
		currentBuf = (*_ppEditView)->getCurrentBuffer();
		const TCHAR *fullFilePath = currentBuf->getFullPathName();

		generic_string* fullPathStr = new generic_string(fullFilePath);
		posStrs.push_back(fullPathStr);
		LPARAM lParamFullPathStr = reinterpret_cast<LPARAM>(fullPathStr);

		_treeView.setItemParam(root, lParamFullPathStr);
		TreeParams *previousParams = getFromStateArray(fullFilePath);
		if (!previousParams)
		{
			::SendMessage(_hSearchEdit, WM_SETTEXT, 0, reinterpret_cast<LPARAM>(TEXT("")));
			setSort(false);
			_treeView.expand(root);
		}
		else
		{
			::SendMessage(_hSearchEdit, WM_SETTEXT, 0, reinterpret_cast<LPARAM>((previousParams->_searchParameters)._text2Find.c_str()));

			_treeView.restoreFoldingStateFrom(previousParams->_treeState, root);

			bool isSort = (previousParams->_searchParameters)._doSort;
			setSort(isSort);
			if (isSort)
				_pTreeView->sort(_pTreeView->getRoot(), true);
		}
	}

	// invalidate the editor rect
	::InvalidateRect(_hSearchEdit, NULL, TRUE);
}

void FunctionListPanel::markEntry()
{
	LONG lineNr = static_cast<LONG>((*_ppEditView)->getCurrentLineNumber());
	HTREEITEM root = _treeView.getRoot();
	if (_findLine != -1 && _findEndLine != -1 && lineNr >= _findLine && lineNr < _findEndLine)
		return;
	_findLine = -1;
	_findEndLine = -1;
	findMarkEntry(root, lineNr);
	if (_findLine != -1)
	{
		_treeView.selectItem(_findItem);
	}
	else
	{
		_treeView.selectItem(root);
	}

}

void FunctionListPanel::findMarkEntry(HTREEITEM htItem, LONG line)
{
	HTREEITEM cItem;
	TVITEM tvItem;
	for (; htItem != NULL; htItem = _treeView.getNextSibling(htItem))
	{
		cItem = _treeView.getChildFrom(htItem);
		if (cItem != NULL)
		{
			findMarkEntry(cItem, line);
		}
		else
		{
			tvItem.hItem = htItem;
			tvItem.mask = TVIF_IMAGE | TVIF_PARAM;
			::SendMessage(_treeViewSearchResult.getHSelf(), TVM_GETITEM, 0, reinterpret_cast<LPARAM>(&tvItem));

			generic_string *posStr = reinterpret_cast<generic_string *>(tvItem.lParam);
			if (posStr)
			{
				int pos = generic_atoi(posStr->c_str());
				if (pos != -1)
				{
					LONG sci_line = static_cast<LONG>((*_ppEditView)->execute(SCI_LINEFROMPOSITION, pos));
					if (line >= sci_line)
					{
						if (sci_line > _findLine || _findLine == -1)
						{
							_findLine = sci_line;
							_findItem = htItem;
						}
					}
					else
					{
						if (sci_line < _findEndLine)
							_findEndLine = sci_line;
					}
				}
			}
		}
	}
}

void FunctionListPanel::init(HINSTANCE hInst, HWND hPere, ScintillaEditView **ppEditView)
{
	DockingDlgInterface::init(hInst, hPere);
	_ppEditView = ppEditView;
	bool doLocalConf = (NppParameters::getInstance()).isLocal();

	if (!doLocalConf)
	{
		generic_string funcListXmlPath = (NppParameters::getInstance()).getUserPath();
		PathAppend(funcListXmlPath, TEXT("functionList.xml"));

		if (!PathFileExists(funcListXmlPath.c_str()))
		{
			generic_string funcListDefaultXmlPath = (NppParameters::getInstance()).getNppPath();
			PathAppend(funcListDefaultXmlPath, TEXT("functionList.xml"));
			if (PathFileExists(funcListDefaultXmlPath.c_str()))
			{
				::CopyFile(funcListDefaultXmlPath.c_str(), funcListXmlPath.c_str(), TRUE);
				_funcParserMgr.init(funcListXmlPath, ppEditView);
			}
		}
		else
		{
			_funcParserMgr.init(funcListXmlPath, ppEditView);
		}
	}
	else
	{
		generic_string funcListDefaultXmlPath = (NppParameters::getInstance()).getNppPath();
		PathAppend(funcListDefaultXmlPath, TEXT("functionList.xml"));
		if (PathFileExists(funcListDefaultXmlPath.c_str()))
		{
			_funcParserMgr.init(funcListDefaultXmlPath, ppEditView);
		}
	}
}

bool FunctionListPanel::openSelection(const TreeView & treeView)
{
	TVITEM tvItem;
	tvItem.mask = TVIF_IMAGE | TVIF_PARAM;
	tvItem.hItem = treeView.getSelection();
	::SendMessage(treeView.getHSelf(), TVM_GETITEM, 0, reinterpret_cast<LPARAM>(&tvItem));

	if (tvItem.iImage == INDEX_ROOT || tvItem.iImage == INDEX_NODE)
	{
		return false;
	}

	generic_string *posStr = reinterpret_cast<generic_string *>(tvItem.lParam);
	if (!posStr)
		return false;

	int pos = generic_atoi(posStr->c_str());
	if (pos == -1)
		return false;

	auto sci_line = (*_ppEditView)->execute(SCI_LINEFROMPOSITION, pos);
	(*_ppEditView)->execute(SCI_ENSUREVISIBLE, sci_line);
	(*_ppEditView)->scrollPosToCenter(pos);

	return true;
}

void FunctionListPanel::notified(LPNMHDR notification)
{
	if (notification->code == TTN_GETDISPINFO)
	{
		LPTOOLTIPTEXT lpttt = (LPTOOLTIPTEXT)notification;
		lpttt->hinst = NULL;

		if (notification->idFrom == IDC_SORTBUTTON_FUNCLIST)
		{
			wcscpy_s(lpttt->szText, _sortTipStr.c_str());
		}
		else if (notification->idFrom == IDC_RELOADBUTTON_FUNCLIST)
		{
			wcscpy_s(lpttt->szText, _reloadTipStr.c_str());
		}
	}
	else if (notification->hwndFrom == _treeView.getHSelf() || notification->hwndFrom == this->_treeViewSearchResult.getHSelf())
	{
		const TreeView & treeView = notification->hwndFrom == _treeView.getHSelf()?_treeView:_treeViewSearchResult;
		switch (notification->code)
		{
			case NM_DBLCLK:
			{
				openSelection(treeView);
				PostMessage(_hParent, WM_COMMAND, SCEN_SETFOCUS << 16, reinterpret_cast<LPARAM>((*_ppEditView)->getHSelf()));
			}
			break;

			case TVN_KEYDOWN:
			{
				LPNMTVKEYDOWN ptvkd = (LPNMTVKEYDOWN)notification;

				if (ptvkd->wVKey == VK_RETURN)
				{
					if (!openSelection(treeView))
					{
						HTREEITEM hItem = treeView.getSelection();
						treeView.toggleExpandCollapse(hItem);
						break;
					}
					PostMessage(_hParent, WM_COMMAND, SCEN_SETFOCUS << 16, reinterpret_cast<LPARAM>((*_ppEditView)->getHSelf()));
				}
<<<<<<< HEAD
				else if (ptvkd->wVKey == VK_TAB)
				{
					::SetFocus(_hSearchEdit);
=======
				else if (ptvkd->wVKey == VK_ESCAPE)
				{
					PostMessage(_hParent, WM_COMMAND, SCEN_SETFOCUS << 16, reinterpret_cast<LPARAM>((*_ppEditView)->getHSelf()));
>>>>>>> aaa93025
				}
			}
			break;
		}
	}
	else if (notification->code == DMN_SWITCHIN)
	{
		reload();
	}
	else if (notification->code == DMN_CLOSE)
	{
		::SendMessage(_hParent, WM_COMMAND, IDM_VIEW_FUNC_LIST, 0);
	}
}

BOOL FunctionListPanel::setTreeViewImageList(int root_id, int node_id, int leaf_id)
{
	HBITMAP hbmp;
	COLORREF maskColour = RGB(192, 192, 192);
	const int nbBitmaps = 3;

	// Creation of image list
	if ((_hTreeViewImaLst = ImageList_Create(CX_BITMAP, CY_BITMAP, ILC_COLOR32 | ILC_MASK, nbBitmaps, 0)) == NULL)
		return FALSE;

	// Add the bmp in the list
	hbmp = LoadBitmap(_hInst, MAKEINTRESOURCE(root_id));
	if (hbmp == NULL)
		return FALSE;
	ImageList_AddMasked(_hTreeViewImaLst, hbmp, maskColour);
	DeleteObject(hbmp);

	hbmp = LoadBitmap(_hInst, MAKEINTRESOURCE(node_id));
	if (hbmp == NULL)
		return FALSE;
	ImageList_AddMasked(_hTreeViewImaLst, hbmp, maskColour);
	DeleteObject(hbmp);

	hbmp = LoadBitmap(_hInst, MAKEINTRESOURCE(leaf_id));
	if (hbmp == NULL)
		return FALSE;
	ImageList_AddMasked(_hTreeViewImaLst, hbmp, maskColour);
	DeleteObject(hbmp);

	if (ImageList_GetImageCount(_hTreeViewImaLst) < nbBitmaps)
		return FALSE;

	// Set image list to the tree view
	TreeView_SetImageList(_treeView.getHSelf(), _hTreeViewImaLst, TVSIL_NORMAL);
	TreeView_SetImageList(_treeViewSearchResult.getHSelf(), _hTreeViewImaLst, TVSIL_NORMAL);

	return TRUE;
}

void FunctionListPanel::searchFuncAndSwitchView()
{
	TCHAR text2search[MAX_PATH] ;
	::SendMessage(_hSearchEdit, WM_GETTEXT, MAX_PATH, reinterpret_cast<LPARAM>(text2search));
	bool doSort = shouldSort();

	if (text2search[0] == '\0')
	{
		_treeViewSearchResult.display(false);
		_treeView.display(true);
		_pTreeView = &_treeView;
	}
	else
	{
		if (_treeView.getRoot() == NULL)
			return;

		_treeViewSearchResult.removeAllItems();
		const TCHAR *fn = ((*_ppEditView)->getCurrentBuffer())->getFileName();

		generic_string* invalidValueStr = new generic_string(TEXT("-1"));
		posStrs.push_back(invalidValueStr);
		LPARAM lParamInvalidPosStr = reinterpret_cast<LPARAM>(invalidValueStr);
		_treeViewSearchResult.addItem(fn, NULL, INDEX_ROOT, lParamInvalidPosStr);

		_treeView.searchLeafAndBuildTree(_treeViewSearchResult, text2search, INDEX_LEAF);
		_treeViewSearchResult.display(true);
		_treeViewSearchResult.expand(_treeViewSearchResult.getRoot());
		_treeView.display(false);
		_pTreeView = &_treeViewSearchResult;

		// invalidate the editor rect
		::InvalidateRect(_hSearchEdit, NULL, TRUE);
	}

	if (doSort)
		_pTreeView->sort(_pTreeView->getRoot(), true);
}

static WNDPROC oldFunclstToolbarProc = NULL;
static LRESULT CALLBACK funclstToolbarProc(HWND hwnd, UINT message, WPARAM wParam, LPARAM lParam)
{
	switch (message)
    {
		case WM_CTLCOLOREDIT :
		{
			return ::SendMessage(::GetParent(hwnd), WM_CTLCOLOREDIT, wParam, lParam);
		}
	}
	return oldFunclstToolbarProc(hwnd, message, wParam, lParam);
}

static WNDPROC oldFunclstSearchEditProc = NULL;
static LRESULT CALLBACK funclstSearchEditProc(HWND hwnd, UINT message, WPARAM wParam, LPARAM lParam)
{
	switch (message)
	{
		case WM_CHAR:
		{
			if (wParam == VK_ESCAPE)
			{
				::SendMessage(hwnd, WM_SETTEXT, 0, reinterpret_cast<LPARAM>(TEXT("")));
				return FALSE;
			}
			else if (wParam == VK_TAB)
			{
				::SendMessage(GetParent(hwnd), WM_COMMAND, VK_TAB, 1);
				return FALSE;
			}
		}
	}
	return oldFunclstSearchEditProc(hwnd, message, wParam, lParam);
}

bool FunctionListPanel::shouldSort()
{
	TBBUTTONINFO tbbuttonInfo;
	tbbuttonInfo.cbSize = sizeof(TBBUTTONINFO);
	tbbuttonInfo.dwMask = TBIF_STATE;

	::SendMessage(_hToolbarMenu, TB_GETBUTTONINFO, IDC_SORTBUTTON_FUNCLIST, reinterpret_cast<LPARAM>(&tbbuttonInfo));

	return (tbbuttonInfo.fsState & TBSTATE_CHECKED) != 0;
}

void FunctionListPanel::setSort(bool isEnabled)
{
	TBBUTTONINFO tbbuttonInfo;
	tbbuttonInfo.cbSize = sizeof(TBBUTTONINFO);
	tbbuttonInfo.dwMask = TBIF_STATE;
	tbbuttonInfo.fsState = isEnabled ? TBSTATE_ENABLED | TBSTATE_CHECKED : TBSTATE_ENABLED;
	::SendMessage(_hToolbarMenu, TB_SETBUTTONINFO, IDC_SORTBUTTON_FUNCLIST, reinterpret_cast<LPARAM>(&tbbuttonInfo));
}

INT_PTR CALLBACK FunctionListPanel::run_dlgProc(UINT message, WPARAM wParam, LPARAM lParam)
{
    switch (message)
    {
		// Make edit field red if not found
		case WM_CTLCOLOREDIT :
		{
			// if the text not found modify the background color of the editor
			static HBRUSH hBrushBackground = CreateSolidBrush(BCKGRD_COLOR);
			TCHAR text2search[MAX_PATH] ;
			::SendMessage(_hSearchEdit, WM_GETTEXT, MAX_PATH, reinterpret_cast<LPARAM>(text2search));
			if (text2search[0] == '\0')
			{
				return FALSE; // no text, use the default color
			}

			HTREEITEM searchViewRoot = _treeViewSearchResult.getRoot();
			if (searchViewRoot)
			{
				if (_treeViewSearchResult.getChildFrom(searchViewRoot))
					return FALSE; // children on root found, use the default color
			}
			else
				return FALSE; // no root (no parser), use the default color
			// text not found
			SetTextColor((HDC)wParam, TXT_COLOR);
			SetBkColor((HDC)wParam, BCKGRD_COLOR);
			return (LRESULT)hBrushBackground;
		}

        case WM_INITDIALOG :
        {
			int editWidth = NppParameters::getInstance()._dpiManager.scaleX(100);
			int editWidthSep = NppParameters::getInstance()._dpiManager.scaleX(105); //editWidth + 5
			int editHeight = NppParameters::getInstance()._dpiManager.scaleY(20);

			// Create toolbar menu
			int style = WS_CHILD | WS_VISIBLE | CCS_ADJUSTABLE | TBSTYLE_AUTOSIZE | TBSTYLE_FLAT | TBSTYLE_LIST | TBSTYLE_TRANSPARENT | BTNS_AUTOSIZE | BTNS_SEP | TBSTYLE_TOOLTIPS;
			_hToolbarMenu = CreateWindowEx(0,TOOLBARCLASSNAME,NULL, style,
								   0,0,0,0,_hSelf,nullptr, _hInst, NULL);

			oldFunclstToolbarProc = reinterpret_cast<WNDPROC>(::SetWindowLongPtr(_hToolbarMenu, GWLP_WNDPROC, reinterpret_cast<LONG_PTR>(funclstToolbarProc)));
			TBBUTTON tbButtons[3];

			// Add the bmap image into toolbar's imagelist
			TBADDBITMAP addbmp = {_hInst, 0};
			addbmp.nID = IDI_FUNCLIST_SORTBUTTON;
			::SendMessage(_hToolbarMenu, TB_ADDBITMAP, 1, reinterpret_cast<LPARAM>(&addbmp));
			addbmp.nID = IDI_FUNCLIST_RELOADBUTTON;
			::SendMessage(_hToolbarMenu, TB_ADDBITMAP, 1, reinterpret_cast<LPARAM>(&addbmp));

			// Place holder of search text field
			tbButtons[0].idCommand = 0;
			tbButtons[0].iBitmap = editWidthSep;
			tbButtons[0].fsState = TBSTATE_ENABLED;
			tbButtons[0].fsStyle = BTNS_SEP; //This is just a separator (blank space)
			tbButtons[0].iString = 0;

			tbButtons[1].idCommand = IDC_SORTBUTTON_FUNCLIST;
			tbButtons[1].iBitmap = 0;
			tbButtons[1].fsState = TBSTATE_ENABLED;
			tbButtons[1].fsStyle = BTNS_CHECK | BTNS_AUTOSIZE;
			tbButtons[1].iString = reinterpret_cast<INT_PTR>(TEXT(""));

			tbButtons[2].idCommand = IDC_RELOADBUTTON_FUNCLIST;
			tbButtons[2].iBitmap = 1;
			tbButtons[2].fsState = TBSTATE_ENABLED;
			tbButtons[2].fsStyle = BTNS_BUTTON | BTNS_AUTOSIZE;
			tbButtons[2].iString = reinterpret_cast<INT_PTR>(TEXT(""));

			::SendMessage(_hToolbarMenu, TB_BUTTONSTRUCTSIZE, sizeof(TBBUTTON), 0);
			::SendMessage(_hToolbarMenu, TB_SETBUTTONSIZE, 0, MAKELONG(16, 16));
			::SendMessage(_hToolbarMenu, TB_ADDBUTTONS, sizeof(tbButtons) / sizeof(TBBUTTON), reinterpret_cast<LPARAM>(&tbButtons));
			::SendMessage(_hToolbarMenu, TB_AUTOSIZE, 0, 0);

			ShowWindow(_hToolbarMenu, SW_SHOW);

			// tips text for toolbar buttons
			NativeLangSpeaker *pNativeSpeaker = (NppParameters::getInstance()).getNativeLangSpeaker();
			_sortTipStr = pNativeSpeaker->getAttrNameStr(_sortTipStr.c_str(), FL_FUCTIONLISTROOTNODE, FL_SORTLOCALNODENAME);
			_reloadTipStr = pNativeSpeaker->getAttrNameStr(_reloadTipStr.c_str(), FL_FUCTIONLISTROOTNODE, FL_RELOADLOCALNODENAME);

			_hSearchEdit = CreateWindowEx(0, L"Edit", NULL,
                                   WS_CHILD | WS_BORDER | WS_VISIBLE | ES_AUTOVSCROLL,
                                   2, 2, editWidth, editHeight,
                                   _hToolbarMenu, reinterpret_cast<HMENU>(IDC_SEARCHFIELD_FUNCLIST), _hInst, 0 );

			oldFunclstSearchEditProc = reinterpret_cast<WNDPROC>(::SetWindowLongPtr(_hSearchEdit, GWLP_WNDPROC, reinterpret_cast<LONG_PTR>(funclstSearchEditProc)));

			HFONT hf = (HFONT)::GetStockObject(DEFAULT_GUI_FONT);
			if (hf)
				::SendMessage(_hSearchEdit, WM_SETFONT, reinterpret_cast<WPARAM>(hf), MAKELPARAM(TRUE, 0));

			_treeViewSearchResult.init(_hInst, _hSelf, IDC_LIST_FUNCLIST_AUX);
			_treeView.init(_hInst, _hSelf, IDC_LIST_FUNCLIST);
			_treeView.makeLabelEditable(false);
			setTreeViewImageList(IDI_FUNCLIST_ROOT, IDI_FUNCLIST_NODE, IDI_FUNCLIST_LEAF);

			_treeView.display();
            return TRUE;
        }

		case WM_DESTROY:
			_treeView.destroy();
			_treeViewSearchResult.destroy();
			::DestroyWindow(_hToolbarMenu);
			break;

		case WM_COMMAND :
		{
			if (HIWORD(wParam) == EN_CHANGE)
			{
				switch (LOWORD(wParam))
				{
					case  IDC_SEARCHFIELD_FUNCLIST:
					{
						searchFuncAndSwitchView();
						return TRUE;
					}
				}
			}
			else if (wParam == VK_TAB)
			{
				if (_treeViewSearchResult.isVisible())
					::SetFocus(_treeViewSearchResult.getHSelf());
				else
					::SetFocus(_treeView.getHSelf());
				return TRUE;
			}

			switch (LOWORD(wParam))
            {
				case IDC_SORTBUTTON_FUNCLIST:
				{
					sortOrUnsort();
				}
				return TRUE;

				case IDC_RELOADBUTTON_FUNCLIST:
				{
					reload();
				}
				return TRUE;
			}
		}
		break;

		case WM_NOTIFY:
		{
			notified((LPNMHDR)lParam);
		}
		return TRUE;

		case WM_SIZE:
		{
			int width = LOWORD(lParam);
			int height = HIWORD(lParam);
			int extraValue = NppParameters::getInstance()._dpiManager.scaleX(4);

			RECT toolbarMenuRect;
			::GetClientRect(_hToolbarMenu, &toolbarMenuRect);

			::MoveWindow(_hToolbarMenu, 0, 0, width, toolbarMenuRect.bottom, TRUE);

			HWND hwnd = _treeView.getHSelf();
			if (hwnd)
				::MoveWindow(hwnd, 0, toolbarMenuRect.bottom + extraValue, width, height - toolbarMenuRect.bottom - extraValue, TRUE);

			HWND hwnd_aux = _treeViewSearchResult.getHSelf();
			if (hwnd_aux)
				::MoveWindow(hwnd_aux, 0, toolbarMenuRect.bottom + extraValue, width, height - toolbarMenuRect.bottom - extraValue, TRUE);

			break;
		}

		default :
			return DockingDlgInterface::run_dlgProc(message, wParam, lParam);
	}
	return DockingDlgInterface::run_dlgProc(message, wParam, lParam);
}
<|MERGE_RESOLUTION|>--- conflicted
+++ resolved
@@ -575,15 +575,13 @@
 					}
 					PostMessage(_hParent, WM_COMMAND, SCEN_SETFOCUS << 16, reinterpret_cast<LPARAM>((*_ppEditView)->getHSelf()));
 				}
-<<<<<<< HEAD
 				else if (ptvkd->wVKey == VK_TAB)
 				{
 					::SetFocus(_hSearchEdit);
-=======
+				}
 				else if (ptvkd->wVKey == VK_ESCAPE)
 				{
 					PostMessage(_hParent, WM_COMMAND, SCEN_SETFOCUS << 16, reinterpret_cast<LPARAM>((*_ppEditView)->getHSelf()));
->>>>>>> aaa93025
 				}
 			}
 			break;
@@ -911,4 +909,4 @@
 			return DockingDlgInterface::run_dlgProc(message, wParam, lParam);
 	}
 	return DockingDlgInterface::run_dlgProc(message, wParam, lParam);
-}
+}